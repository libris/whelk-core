{

  "marcTypeFromTypeOfRecord": {
    "*": "bib",
    "u": "hold",
    "v": "hold",
    "x": "hold",
    "y": "hold",
    "z": "auth"
  },

  "tokenMaps": [

    "marcenums.json",

    {
      "relatorCode": "relatorcodes.json",
      "thesaurus": {
        "0": "lcsh",
        "1": "lcsh/csh",
        "2": "mesh",
        "3": "nal",
        "4": null,
        "5": "csh",
        "6": "rvm",
        "7": null
      }
    },

    {
      "TypeOfRecordType": {
        "a": "Text",
        "b": "ArchivalUnit",
        "c": "NotatedMusic",
        "d": "ManuscriptNotatedMusic",
        "e": "Cartography",
        "f": "ManuscriptCartography",
        "g": "ProjectedImage",
        "i": "Audio",
        "j": "Music",
        "k": "StillImage",
        "m": "Multimedia",
        "o": "Kit",
        "p": "MixedMaterial",
        "r": "Object",
        "t": "ManuscriptText",
        "u": "Item",
        "v": "Item",
        "x": "Item",
        "y": "Item",
        "z": null
      },
      "BibLevelType": {
        "9": "LicenseAgreementBoundDescription",
        "a": "ComponentPart",
        "b": "SerialComponentPart",
        "c": "Collection",
        "d": "SubCollection",
        "i": "Integrating",
        "m": "Monograph",
        "p": "Periodical",
        "s": "Serial"
      },
      "StatusType": {
        "a": "marc:IncreaseInEncodingLevel",
        "c": "marc:CorrectedOrRevised",
        "d": "marc:Deleted",
        "n": "marc:New",
        "o": "marc:Obsolete",
        "p": "marc:IncreaseInEncodingLevelFromPrepublication",
        "s": "marc:DeletedHeadingSplitIntoTwoOrMoreHeading",
        "x": "marc:DeletedHeadingReplacedByAnotherHeading"
      }
    },

    {
      "timePeriod": {
        "a0": "-XXXX/-3000",
        "b0": "-29XX",
        "b1": "-28XX",
        "b2": "-27XX",
        "b3": "-26XX",
        "b4": "-25XX",
        "b5": "-24XX",
        "b6": "-23XX",
        "b7": "-22XX",
        "b8": "-21XX",
        "b9": "-20XX",
        "c0": "-19XX",
        "c1": "-18XX",
        "c2": "-17XX",
        "c3": "-16XX",
        "c4": "-15XX",
        "c5": "-14XX",
        "c6": "-13XX",
        "c7": "-12XX",
        "c8": "-11XX",
        "c9": "-10XX",
        "d0": "-09XX",
        "d1": "-08XX",
        "d2": "-07XX",
        "d3": "-06XX",
        "d4": "-05XX",
        "d5": "-04XX",
        "d6": "-03XX",
        "d7": "-02XX",
        "d8": "-01XX",
        "d9": "-00XX",
        "e": "00",
        "f": "01",
        "g": "02",
        "h": "03",
        "i": "04",
        "j": "05",
        "k": "06",
        "l": "07",
        "m": "08",
        "n": "09",
        "o": "10",
        "p": "11",
        "q": "12",
        "r": "13",
        "s": "14",
        "t": "15",
        "u": "16",
        "v": "17",
        "w": "18",
        "x": "19",
        "y": "20"
      }
    }

  ],

  "postProcessing": [
    {
      "type": "SetUpdatedStatus",
      "statusFlag": "marc:status",
      "statusFlagNewValue": "marc:New",
      "statusFlagUpdatedValue": "marc:CorrectedOrRevised",
      "dateProperty": "created",
      "updatedProperty": "modified",
      "_spec": [
        {
          "source": {
            "created": "2015-02-18T00:00:00Z",
            "modified": "2015-02-18T00:00:00Z",
            "marc:status": {"@id": "marc:New"}
          },
          "result": {
            "created": "2015-02-18T00:00:00Z",
            "modified": "2015-02-18T00:00:00Z"
          },
          "back": true
        },
        {
          "source": {
            "created": "2015-02-18T00:00:00Z",
            "modified": "2015-02-18T00:00:01Z",
            "marc:status": {"@id": "marc:New"}
          },
          "result": {
            "created": "2015-02-18T00:00:00Z",
            "modified": "2015-02-18T00:00:01Z"
          },
          "back": {
            "created": "2015-02-18T00:00:00Z",
            "modified": "2015-02-18T00:00:01Z",
            "marc:status": {"@id": "marc:CorrectedOrRevised"}
          }
        },
        {
          "source": {
            "marc:status": null
          },
          "result": {
            "marc:status": null
          },
          "back": true
        }
      ]
    },
    {
      "type": "VerboseRevertData",
      "sourceProperty": "@id",
      "addLink": "identifiedBy",
      "addProperty": "value",
      "_name": "Use @id for $0 on revert",
      "_spec": [
        {
          "source": {
            "mainEntity": {
              "subject": [
                {
                  "@id": "http://id.kb.se/term/sao/Steampunk"
                }
              ]
            }
          },
          "result": {
            "mainEntity": {
              "subject": [
                {
                  "@id": "http://id.kb.se/term/sao/Steampunk"
                }
              ]
            }
          },
          "back": {
            "mainEntity": {
              "subject": [
                {
                  "@id": "http://id.kb.se/term/sao/Steampunk",
                  "identifiedBy": [{"value": "http://id.kb.se/term/sao/Steampunk"}]
                }
              ]
            }
          }
        }
      ]
    }
  ],

  "patterns": {

    "idbase": {
      "aboutEntity": "?thing",
      "addLink": "identifiedBy",
      "embedded": true
    },

    "identifier": {
      "include": ["idbase"],
      "$a": {
        "property": "value",
        "splitValuePattern": "([^ ()]*)(?:\\s*\\(([^)]+)\\))?",
        "splitValueProperties": ["value", "note"]
      },
      "$q": {"property": "note"},
      "$z": {"addProperty": "marc:hiddenValue"}
    },

    "titlesearchelem": {
      "i1": {
        "about": "_:title",
        "property": "marc:searchElement",
        "tokenMap": {"0": false, "2": null, "3": null, "4": null, "|": null},
        "marcDefault": "1"
      }
    },

    "titledetailsUnused": {
      "TODO": "unused, and slightly different from titledetails1xx7xx; why?",
      "$d": {"addProperty": "treatySigningDate"},
      "$f": {"property": "date"},
      "$g": {"property": "comment"},
      "$h": {"property": "marc:mediaTerm"},
      "$k": {"addProperty": "qualifier"},
      "$l": {"link": "language", "resourceType": "Language", "property": "label"},
      "$m": {"addProperty": "musicPerformanceMedium"},
      "$n": {"addProperty": "partNumber", "punctuationChars": ","},
      "$p": {"addProperty": "partName", "punctuationChars": "/"},
      "$r": {"property": "musicKey"},
      "$o": {"property": "musicArrangement"},
      "$s": {"property": "version"}
    },

    "someworkdetails": {
      "$f": {"about": "_:work", "property": "originDate"},
      "$h": {"about": "_:work", "property": "marc:mediaTerm"},

      "$m": {"about": "_:work", "addProperty": "musicMedium"},
      "$o": {"about": "_:work", "property": "version"},

      "$r": {"about": "_:work", "property": "musicKey"},
      "$s": {"about": "_:work", "property": "marc:version"}
    },

    "workdetails": {
      "include": ["someworkdetails"],
      "$l": {"about": "_:work", "link": "language", "resourceType": "Language", "property": "label"}
    },

    "titledetails": {
      "include": ["workdetails"],
      "$k": {"about": "_:title", "addProperty": "marc:formSubheading"},
      "NOTE:k": "Should we map to bf2:natureOfContent instead?",
      "$p": {"about": "_:title", "TODO:about": "_:titlePart", "addProperty": "partName", "punctuationChars": "/"}
    },

    "titledetails1xx7xx": {
      "include": ["titledetails"],
      "$n": {"about": "_:title", "TODO:about": "_:titlePart", "addProperty": "partNumber", "punctuationChars": ","}
    },

    "structuredtitle": {
      "pendingResources": {
        "_:titlePart": {
          "addLink": "hasPart",
          "resourceType": "TitlePart",
          "embedded": true
        }
      },
      "match": [
        {
          "when": "$a =~ .+:\\s*$",
          "$a": {"property": "mainTitl~e", "trailingPunctuation": " :"},
          "$b": {"property": "subtitle", "required": true, "punctuationChars": "/"}
        },
        {
          "when": "$a =~ .+=\\s*$",
          "$a": {"property": "mainTitle", "trailingPunctuation": " ="},
          "$b": {"property": "marc:parallelTitle", "required": true, "punctuationChars": "/"}
        },
        {
          "when": "$a =~ .+\\.\\s*$",
          "$a": {"property": "mainTitle", "trailingPunctuation": " ."},
          "$b": {"property": "marc:equalTitle", "required": true, "punctuationChars": "/"},
          "TODO": "$a and $b represent equal titles"
        }
      ],
      "$a": {"property": "mainTitle", "punctuationChars": "=:/."},
      "$b": {"property": "titleRemainder", "punctuationChars": "/"},
      "$n": {"aboutNew": "_:titlePart", "property": "partNumber", "punctuationChars": ","},
      "$p": {"about": "_:titlePart", "property": "partName", "punctuationChars": "/"}
    },

    "agentdata": {
      "TODO:agentdata": "Will be removed in favour of agentdataPerson and agentdataFamily",
      "match": [
        {
          "when": "i1=0",
          "$a": {"about": "_:agent", "property": "name", "required": true, "punctuationChars": ")"}
        },
        {
          "when": "i1=1",
          "$a": {
            "about": "_:agent",
            "property": "name", "splitValuePattern": "([^,]+)(?:,\\s*([^,]+))",
            "splitValueProperties": ["familyName", "givenName"], "rejoin": ", ",
            "required": true
          }
        },
        {
          "when": "i1=3",
          "FIXME: @update pendingResources": {
            "@update _:agent": {"link": "agent", "resourceType": "Family"}
          },
          "$a": {"about": "_:agent", "property": "nameOfTheFamily", "required": true}
        }
      ],
      "$a": {"required": true},
      "$b": {"about": "_:agent", "property": "marc:numeration"},
      "$c": {"about": "_:agent", "addProperty": "marc:titleOther"},
      "$d": {
        "about": "_:agent",
        "property": "lifeSpan",
        "splitValuePattern": "^(\\d+)(?:\\s*-\\s*(\\d+))?$|^(\\d+)-$",
        "splitValueProperties": ["birthYear", "deathYear", "birthYear"],
        "rejoin": "-",
        "allowEmpty": true,
        "punctuationChars": ","
      },
      "$j": {"about": "_:agent", "property": "marc:attributionQualifier"},
      "$q": {"about": "_:agent", "property": "marc:fullerFormName"},
      "$u": {"about": "_:agent", "property": "marc:affiliation"}
    },

    "hasPartData": {
      "addLink": "hasPart",
      "resourceType": "Work",
      "aboutAlias": "_:work",
      "pendingResources": {
        "_:contribution": {
          "addLink": "contribution",
          "resourceType": "PrimaryContribution",
          "embedded": true
        },
        "_:title": {
          "about": "_:work", "addLink": "hasTitle", "resourceType": "Title",
          "embedded": true
        },
        "_:place": {"about": "_:agent", "addLink": "place", "resourceType": "Place"}
      },
      "$t": {"about": "_:title", "property": "mainTitle"},
      "$i": {"addLink": "marc:relatedFrom", "resourceType": "Resource", "property": "label"},
      "$0": {"addLink": "identifiedBy", "property": "value"}
    },

    "hasPartPerson": {
      "include": ["hasPartData"],
      "pendingResources": {
        "_:agent": {
          "about": "_:contribution",
          "link": "agent",
          "resourceType": "Person",
          "required": true
        }
      }
    },

    "hasPartFamily": {
      "include": ["hasPartData"],
      "pendingResources": {
        "_:agent": {
          "about": "_:contribution",
          "link": "agent",
          "resourceType": "Family",
          "required": true
        }
      }
    },

    "hasPartJurisdiction": {
      "include": ["hasPartData"],
      "pendingResources": {
        "_:isPartOf": {"about": "_:agent", "link": "isPartOf", "resourceType": "Jurisdiction"},
        "_:agent": {
          "about": "_:contribution",
          "link": "agent",
          "resourceType": "Jurisdiction",
          "required": true
        }
      }
    },

    "hasPartOrganization": {
      "include": ["hasPartData"],
      "pendingResources": {
        "_:isPartOf": {"about": "_:agent", "link": "isPartOf", "resourceType": "Organization"},
        "_:agent": {
          "about": "_:contribution",
          "link": "agent",
          "resourceType": "Organization",
          "required": true
        }
      }
    },

    "hasPartMeeting": {
      "include": ["hasPartData"],
      "pendingResources": {
        "_:agent": {
          "about": "_:contribution",
          "link": "agent",
          "resourceType": "Meeting",
          "required": true
        }
      }
    },

    "relatedToData": {
      "TODO": "compare this to hasPartData and consolidate",
      "addLink": "relationship",
      "resourceType": "Relationship",
      "pendingResources": {
        "_:work": {
          "link": "entity",
          "resourceType": "Work"
        },
        "_:title": {
          "about": "_:work", "addLink": "hasTitle", "resourceType": "Title",
          "embedded": true
        },
        "_:contribution": {
          "about": "_:work",
          "addLink": "contribution",
          "resourceType": "PrimaryContribution",
          "embedded": true
        }
      },
      "$i": {"addLink": "relation", "resourceType": "Resource", "property": "label"},
      "$t": {"about": "_:title", "property": "mainTitle"},
      "$0": {"about": "_:work", "addLink": "identifiedBy", "property": "value"}
    },

    "relatedToPerson": {
      "include": ["relatedToData"],
      "pendingResources": {
        "_:agent": {
          "about": "_:contribution",
          "link": "agent",
          "resourceType": "Person",
          "required": true
        }
      }
    },

    "relatedToFamily": {
      "include": ["relatedToData"],
      "pendingResources": {
        "_:agent": {
          "about": "_:contribution",
          "link": "agent",
          "resourceType": "Family",
          "required": true
        }
      }
    },

    "relatedToOrganization": {
      "include": ["relatedToData"],
      "pendingResources": {
        "_:agent": {
          "about": "_:contribution",
          "link": "agent",
          "resourceType": "Organization",
          "required": true
        },
        "_:isPartOf": {"about": "_:agent", "link": "isPartOf", "resourceType": "Organization"},
        "_:place": {"about": "_:agent", "addLink": "place", "resourceType": "Place"}
      }
    },

    "relatedToJurisdiction": {
      "include": ["relatedToData"],
      "pendingResources": {
        "_:agent": {
          "about": "_:contribution",
          "link": "agent",
          "resourceType": "Jurisdiction",
          "required": true
        },
        "_:isPartOf": {"about": "_:agent", "link": "isPartOf", "resourceType": "Jurisdiction"},
        "_:place": {"about": "_:agent", "addLink": "place", "resourceType": "Place"}
      }
    },

    "contributionOrganization": {
      "addLink": "contribution",
      "resourceType": "Contribution",
      "pendingResources": {
        "_:agent": {"link": "agent", "resourceType": "Organization", "required": true},
        "_:isPartOf": {"about": "_:agent", "link": "isPartOf", "resourceType": "Organization"},
        "_:place": {"about": "_:agent", "addLink": "place", "resourceType": "Place"}
      }
    },

    "contributionJurisdiction": {
      "addLink": "contribution",
      "resourceType": "Contribution",
      "pendingResources": {
        "_:agent": {"link": "agent", "resourceType": "Jurisdiction", "required": true},
        "_:isPartOf": {"about": "_:agent", "link": "isPartOf", "resourceType": "Jurisdiction"},
        "_:place": {"about": "_:agent", "addLink": "place", "resourceType": "Place"}
      }
    },

    "contributionData": {
      "aboutType": "Work",
      "pendingResources": {
        "_:title": {
          "about": "_:work", "addLink": "hasTitle", "resourceType": "Title",
          "embedded": true
        },
        "_:contribution": {
          "addLink": "contribution",
          "resourceType": "PrimaryContribution",
          "embedded": true
        }
      },
      "$t": {"about": "_:title", "property": "mainTitle"},
      "$0": {"addLink": "identifiedBy", "property": "value"}
    },

    "contributionPerson": {
      "include": ["agentdataPerson", "contributionData"],
      "pendingResources": {
        "_:agent": {
          "about": "_:contribution",
          "link": "agent",
          "resourceType": "Person",
          "required": true
        }
      }
    },

    "contributionNameOfPerson": {
      "include": ["agentdataNameOfPerson", "contributionData"],
      "pendingResources": {
        "_:agent": {
          "about": "_:contribution",
          "link": "agent",
          "resourceType": "Person",
          "required": true
        }
      }
    },

    "contributionFamily": {
      "include": ["agentdataFamily", "contributionData"],
      "pendingResources": {
        "_:agent": {
          "about": "_:contribution",
          "link": "agent",
          "resourceType": "Family",
          "required": true
        }
      }
    },

    "pendingContributionOrganization": {
      "include": ["contributionData"],
      "pendingResources": {
        "_:agent": {
          "about": "_:contribution",
          "link": "agent",
          "resourceType": "Organization",
          "required": true
        },
        "_:isPartOf": {"about": "_:agent", "link": "isPartOf", "resourceType": "Organization"},
        "_:place": {"about": "_:agent", "addLink": "place", "resourceType": "Place"}
      }
    },

    "pendingContributionJurisdiction": {
      "include": ["contributionData"],
      "pendingResources": {
        "_:agent": {
          "about": "_:contribution",
          "link": "agent",
          "resourceType": "Jurisdiction",
          "required": true
        },
        "_:isPartOf": {"about": "_:agent", "link": "isPartOf", "resourceType": "Jurisdiction"},
        "_:place": {"about": "_:agent", "addLink": "place", "resourceType": "Place"}
      }
    },

    "subjectOrganization": {
      "addLink": "subject",
      "pendingResources": {
        "_:agent": {"about": "_:contribution", "link": "agent", "resourceType": "Organization", "required": true}
      }
    },

    "subjectJurisdiction": {
      "addLink": "subject",
      "pendingResources": {
        "_:agent": {"about": "_:contribution", "link": "agent", "resourceType": "Jurisdiction", "required": true}
      }
    },

    "agentdataFamily": {
      "include": "agentdataPersonFamily",
      "$a": {"about": "_:agent", "property": "name", "required": true, "punctuationChars": ")"}
    },

    "agentdataPerson": {
      "include": "agentdataPersonFamily",
      "$a": {"about": "_:agent", "property": "name", "required": true, "punctuationChars": ")"}
    },

    "agentdataNameOfPerson": {
      "include": "agentdataPersonFamily",
      "$a": {
        "about": "_:agent",
        "property": "name", "splitValuePattern": "([^,]+)(?:,\\s*([^,]+))",
        "splitValueProperties": ["familyName", "givenName"], "rejoin": ", ",
        "punctuationChars": ",",
        "required": true
      }
    },

    "agentdataPersonFamily": {
      "$b": {"about": "_:agent", "property": "marc:numeration"},
      "$c": {"about": "_:agent", "addProperty": "marc:titleOther"},
      "$d": {
        "about": "_:agent",
        "property": "lifeSpan",
        "allowEmpty": true,
        "punctuationChars": ","
      },
      "$g": {"about": "_:agent", "addProperty": "comment"},
      "$j": {"about": "_:agent", "property": "marc:attributionQualifier"},
      "$q": {"about": "_:agent", "property": "marc:fullerFormName"},
      "$u": {"about": "_:agent", "property": "marc:affiliation"}
    },

    "agentdataOrganizationSubUnit": {
      "include": "agentdataOrganizationJurisdiction",
      "$a": {"about": "_:isPartOf", "property": "name", "required": true},
      "$b": {"about": "_:agent", "addProperty": "marc:subordinateUnit"}
    },

    "agentdataOrganization": {
      "include": "agentdataOrganizationJurisdiction",
      "$a": { "about": "_:agent", "property": "name", "required": true}
    },

    "agentdataOrganizationJurisdiction": {
      "$c": {"about": "_:place", "property": "label"},
      "$d": {"about": "_:agent", "addProperty": "date"},
      "$g": {"about": "_:agent", "addProperty": "comment"},
      "$u": {"about": "_:agent", "property": "marc:affiliation"},

      "TODO:role": "e och 4. Även för Family och Person"
    },

    "agentlang": {
      "TODO": "Rather odd place for a language (is it the language of the name literal?)",
      "$l": {"about": "_:agent", "link": "language", "resourceType": "Language", "property": "label"}
    },

    "agentdataMeeting": {
      "NOTE": "Used by: Bib 111, 611, 711, 811, Auth 111, 411, 511",
      "$a": {"about": "_:agent", "property": "name", "required": true},
      "$c": {"about": "_:place", "property": "label"},
      "$d": {"about": "_:agent", "addProperty": "date"},
      "$e": {"about":"_:agent", "addProperty": "marc:subordinateUnit"},
      "$g":	{"about": "_:agent", "addProperty": "comment"},
      "$q":	{"about":"_:agent", "property": "additionalName"},
      "$u":	{"about": "_:agent", "property": "marc:affiliation"}
    },

    "contributiondata": {
      "addLink": "contribution",
      "pendingResources": {
        "_:agent": {"link": "agent", "resourceType": "Person", "required": true}
      },
      "embedded": true,
      "match": [
        {
          "when": "i1=0",
          "include": "agentdataPerson",
          "pendingResources": {
            "_:agent": {"link": "agent", "resourceType": "Person", "required": true}
          }
        },
        {
          "when": "i1=1",
          "include": "agentdataNameOfPerson",
          "pendingResources": {
            "_:agent": {"link": "agent", "resourceType": "Person", "required": true}
          }
        },
        {
          "when": "i1=3",
          "include": "agentdataFamily",
          "pendingResources": {
            "_:agent": {"link": "agent", "resourceType": "Family", "required": true}
          }
        }
      ],
      "$a": {"required": true},
      "$4": {"addLink": "role", "property": "code", "uriTemplate": "{code}", "TODO:mapping": "relatorCode"},
      "$e": {"addLink": "role", "property": "label"},
      "TODO:eAnd4": "make a pattern for role?"
    },

    "classification-ddc": {
      "NOTE:resourceType": "ClassificationDdc",
      "i1": {
        "property": "edition",
        "tokenMap": {
          "0": "full",
          "1": "abridged",
          "7": null
        },
        "definedElsewhereToken": "7"
      },
      "$a": {"property": "code", "required": true},
      "$2": {
        "link": "inScheme", "resourceType": "ConceptScheme",
        "required": true,
        "uriTemplate": "http://dewey.info/scheme/edition/e{+_}/",
        "property": "version",
        "splitValuePattern": "(\\d+)(?:/(swe))?",
        "TODO": "Only capture language 'swe'?",
        "splitValueProperties": ["version", "language"],
        "rejoin": "/"
      }
    },

    "termid": {
      "uriTemplate": "https://id.kb.se/term/{+inScheme.code}/{prefLabel}"
    },

    "termcomplexsubjectHead": {
      "$9": {
        "addLink": "inCollection",
        "resourceType": "TermCollection",
        "property": "code"
      },
      "constructProperties": {
        "prefLabel": {"property": "termComponentList.prefLabel", "join": "--"}
      }
    },

    "termcomplexsubjectMatch": {
      "$v": {"addLink": "termComponentList",
        "TODO": "use /term/saogf/{_}, but only if $2=sao",
        "resourceType": "GenreForm",
        "property": "prefLabel"},
      "$x": {"addLink": "termComponentList",
        "resourceType": "Subdivision",
        "property": "prefLabel"},
      "$y": {"addLink": "termComponentList",
        "resourceType": "Temporal",
        "property": "prefLabel"},
      "$z": {"addLink": "termComponentList",
        "TODO": "use /place/{_}, but only if $2=sao",
        "resourceType": "Geographic",
        "property": "prefLabel"}
    },

    "termbase": {
      "include": "termcomplexsubjectHead",
      "match": [
        {
          "when": "$v | $x | $y | $z",
          "include": "termcomplexsubjectMatch",
          "resourceType": "ComplexSubject"
        }
      ]
    },

    "abouttermbase": {
      "include": "termcomplexsubjectHead",
      "match": [
        {
          "when": "$v | $x | $y | $z",
          "include": "termcomplexsubjectMatch",
          "aboutType": "ComplexSubject"
        }
      ]
    },

    "termbase_with_id": {
      "include": ["termbase", "termid"]
    },

    "termbase_with_uri_from_i2": {
      "FIXME-1": "Ensure all usages map $a to their own need (and use termComponentList with subsumeSingle:true! and required?). Also, most of these patterns can probably be combined with subjectbase, and rely on subsumeSingle.",
      "FIXME-2": "mostly irrelevant when using i2 rule in subjectbase!? Nah, that's to explicitly preserve the data (too)?",
      "match": [
        {
          "when": "i2=0",
          "include": ["termbase"],
          "uriTemplate": "http://id.loc.gov/authorities/label/{prefLabel}",
          "TODO": "Check if the two above are sound; better to match on uriTemplate on revert!"
        },
        {
          "when": "i2=1",
          "include": ["termbase"],
          "uriTemplate": "http://id.loc.gov/authorities/childrensSubjects/{prefLabel}"
        },
        {
          "when": "i2=2",
          "include": ["termbase"],
          "uriTemplate": "http://id.loc.gov/authorities/label/{prefLabel}"
        },
        {
          "when": "i2=3",
          "include": ["termbase"],
          "TODO:uriTemplate": "https://id.nlm.nih.gov/mesh/",
          "NOTE:uriTemplate": "beta sparql endpoint. Use this?"
        },
        {
          "when": "i2=4 | i2=5 | i2=6",
          "include": ["termbase"]
        },
        {
          "when": "i2=7 & $2",
          "NOTE": "if possible to revert to, prefer this form over i2=0? (NO, i2=7 is normally not used!)",
          "match": [
            {
              "when": "$2=sao | $2=saogf | $2=gmgpc | $2=barn | $2=barngf",
              "include": ["termbase_with_id"]
            },
            {
              "when": null,
              "include": ["termbase"]
            }
          ]
        },
        {
          "when": null,
          "include": ["termbase"]
        }
      ]
    },

    "subjectbase": {
      "include": ["termbase_with_uri_from_i2"],
      "i2": {
        "link": "inScheme",
        "resourceType": "ConceptScheme",
        "uriTemplate": "https://id.kb.se/term/{+_}",
        "property": "code",
        "tokenMap": "thesaurus",
        "marcDefault": "4",
        "definedElsewhereToken": "7"
      },
      "$2": {
        "requires-i2": "7",
        "link": "inScheme",
        "uriTemplate": "https://id.kb.se/term/{+_}",
        "resourceType": "ConceptScheme",
        "property": "code"
      },
      "$0": {"addLink": "identifiedBy", "resourceType": "Identifier", "property": "value"}
    },

    "worksubjectData": {
      "include": ["subjectbase"],
      "TODO:pendingResources": "overwrites e.g. 610[i1=1 & $t] ?",
      "pendingResources": {
        "_:work": {
          "addLink": "termComponentList",
          "resourceType": "Work",
          "subsumeSingle": true
        },
        "_:title": {
          "about": "_:work", "addLink": "hasTitle", "resourceType": "Title",
          "embedded": true
        },
        "_:contribution": {
          "about": "_:work",
          "link": "contribution", "TODO;addLink:contribution + NOTE:marc-repeatable": false, "resourceType": "Contribution"
        },
        "_:agent": {"about": "_:contribution", "link": "agent", "resourceType": "Person"}
      },
      "$t": {
        "about": "_:title", "property": "mainTitle"
      }
    },

    "worksubjectSansPart": {
      "include": ["worksubjectData", "titledetails"]
    },

    "worksubject": {
      "include": ["worksubjectData", "titledetails1xx7xx"]
    },

    "relation_from_w": {
      "computeLinks": {"use": "$w", "mapping": {"g": "broader", "h": "narrower", "*": "related"}}
    }

  },

  "NOTE:baseUri:fromSystem": "https://libris.kb.se/",

  "pendingResources": {
    "?record": {
      "about": "?thing",
      "TODO:link": "meta",
      "resourceType": "Record",
      "uriTemplate": "http://libris.kb.se/{marcType}/{controlNumber}"
    }
  },

  "bib": {

    "pendingResources": {
      "?thing": {
        "about": "?record",
        "link": "mainEntity",
        "resourceType": "Instance",
        "fragmentId": "it",
        "uriTemplate": "http://libris.kb.se/resource/{marcType}/{controlNumber}"
      },
      "?work": {
        "about": "?thing",
        "link": "instanceOf",
        "resourceType": "Work",
        "fragmentId": "work"
      }
    },

    "postProcessing": [
      {
        "type": "FoldLinkedProperty",
        "statusFlag": "marc:publicationStatus",
        "statusFlagValue": "marc:SingleKnownDateProbableDate",
        "sourceProperty": "marc:publishedYear",
        "matchValuePattern": "^[0-9u]{4}$",
        "property": "date",
        "defaultLink": "publication",
        "typeLinkMap": {
          "Manuscript": "manufacture"
        },
        "_name": "fold publication date",
        "_spec": [
          {
            "source": {
              "marc:publicationStatus": {"@id": "marc:SingleKnownDateProbableDate"},
              "marc:publishedYear": "1977"
            },
            "result": {
              "publication": [ {"date": "1977"} ]
            }
          },
          {
            "source": {
              "marc:publicationStatus": {"@id": "marc:SingleKnownDateProbableDate"},
              "marc:publishedYear": "1977",
              "publication": [ {"@type": "Publication", "date": "1977"} ]
            },
            "result": {
              "publication": [ {"@type": "Publication", "date": "1977"} ]
            }
          },
          {
            "source": {
              "marc:publicationStatus": {"@id": "marc:SingleKnownDateProbableDate"},
              "marc:publishedYear": "1977",
              "publication": [ {"@type": "Publication", "date": "ca 1977"} ]
            },
            "result": {
              "marc:publicationStatus": {"@id": "marc:SingleKnownDateProbableDate"},
              "marc:publishedYear": "1977",
              "publication": [
                {
                  "@type": "Publication",
                  "date": "ca 1977"
                }
              ]
            }
          },
          {
            "source": {
              "@type": "ManuscriptText",
              "marc:publicationStatus": {"@id": "marc:SingleKnownDateProbableDate"},
              "marc:publishedYear": "1977"
            },
            "result": {
              "@type": "ManuscriptText",
              "manufacture": [ {"date": "1977"} ]
            }
          },
          {
            "source": {
              "publication": [ {"@type": "Publication", "date": "1977"} ]
            },
            "result": {
              "publication": [ {"@type": "Publication", "date": "1977"} ]
            }
          },
          {
            "source": {
              "marc:publicationStatus": {"@id": "marc:SingleKnownDateProbableDate"},
              "marc:publishedYear": "1977",
              "publication": [ {"@type": "Publication", "date": ["1977", "1978"]} ]
            },
            "result": {
              "marc:publicationStatus": {"@id": "marc:SingleKnownDateProbableDate"},
              "marc:publishedYear": "1977",
              "publication": [ {"@type": "Publication", "date": ["1977", "1978"]} ]
            }
          },
          {
            "source": {
              "publication": [ {"@type": "Publication", "date": ["1977", "1978"]} ]
            },
            "result": {
              "publication": [ {"@type": "Publication", "date": ["1977", "1978"]} ]
            }
          }
        ]
      },
      {
        "type": "FoldJoinedProperties",
        "statusFlag": "marc:publicationStatus",
        "statusFlagValue": "marc:ContinuingResourceCurrentlyPublished",
        "sourceProperties": ["marc:publishedYear", "marc:otherYear"],
        "matchValuePattern": "^[0-9u]{4}$",
        "property": "temporalCoverage",
        "separator": "-",
        "_spec": [
          {
            "source": {
              "marc:publicationStatus": {"@id": "marc:ContinuingResourceCurrentlyPublished"},
              "marc:publishedYear": "1977",
              "marc:otherYear": "9999"
            },
            "result": {
              "temporalCoverage": "1977-"
            }
          }
        ]
      },
      {
        "type": "FoldJoinedProperties",
        "statusFlag": "marc:publicationStatus",
        "statusFlagValue": "marc:ContinuingResourceCeasedPublication",
        "sourceProperties": ["marc:publishedYear", "marc:otherYear"],
        "matchValuePattern": "^[0-9u]{4}$",
        "property": "temporalCoverage",
        "separator": "-",
        "_spec": [
          {
            "source": {
              "marc:publicationStatus": {"@id": "marc:ContinuingResourceCeasedPublication"},
              "marc:publishedYear": "1977",
              "marc:otherYear": "2017"
            },
            "result": {
              "temporalCoverage": "1977-2017"
            }
          }
        ]
      }
    ],

    "000": {
      "[5:6]": {
        "aboutEntity": "?record",
        "link": "marc:status",
        "uriTemplate": "{_}",
        "tokenMap": "StatusType"
      },
      "[6:7]": {
        "aboutEntity": "?work",
        "tokenMap": "TypeOfRecordType",
        "property": "@type"
      },
      "[7:8]": {
        "aboutEntity": "?thing",
        "tokenMap": "BibLevelType",
        "property": "issuanceType",
        "TODO:implied?:fixedDefault": "m"
      },
      "[8:9]": {
        "aboutEntity": "?record",
        "link": "marc:typeOfControl",
        "uriTemplate": "{_}",
        "tokenMap": "TypeOfControlType",
        "fixedDefault": " "
      },
      "[9:10]": {
        "aboutEntity": "?record",
        "link": "marc:characterCoding",
        "uriTemplate": "{_}",
        "fixedDefault": "a",
        "tokenMap": "CharacterCodingType"
      },
      "[17:18]": {
        "aboutEntity": "?record",
        "link": "marc:encLevel",
        "uriTemplate": "{_}",
        "tokenMap": "EncLevelType"
      },
      "[18:19]": {
        "aboutEntity": "?record",
        "addLink": "descriptionConventions",
        "NOTE:repeatable": false,
        "TODO": "merge with 040.e",
        "uriTemplate": "{_}",
        "tokenMap": "CatFormType",
        "fixedDefault": " "
      },
      "[19:20]": {
        "aboutEntity": "?record",
        "link": "marc:linked",
        "uriTemplate": "{_}",
        "tokenMap": "LinkedType",
        "fixedDefault": " "
      },
      "[20:24]": {
        "aboutEntity": "?record",
        "property": "marc:entryMap",
        "fixedDefault": "4500"
      },
      "repeatable": false,
      "_spec": [
        {
          "originalLeader": "00887cam a2200277 a 4500",
          "source": {"leader": "     cam a        a 4500", "fields": [{"001": "0000000"}]},
          "result": {
            "@type": "Record",
            "@id": "http://libris.kb.se/bib/0000000",
            "marc:status": {"@id": "marc:CorrectedOrRevised"},
            "descriptionConventions": [{"@id": "marc:Aacr2"}],
            "controlNumber": "0000000",
            "mainEntity": {
              "@type": "Instance",
              "issuanceType": "Monograph",
              "@id": "http://libris.kb.se/resource/bib/0000000",
              "instanceOf": {"@type": "Text"}
            }
          }
        },
        {
          "originalLeader": "00887cam a2200277 i 4500",
          "source": {
            "leader": "     cam a        i 4500",
            "fields": [{"001": "0000000"}, {"040": {"ind1": " ", "ind2": " ", "subfields": [{"e": "rda"}]}}]
          },
          "result": {
            "@type": "Record",
            "@id": "http://libris.kb.se/bib/0000000",
            "marc:status": {"@id": "marc:CorrectedOrRevised"},
            "descriptionConventions": [
              {"@id": "marc:Isbd"},
              {"@type": "DescriptionConventions", "code": "rda"}
            ],
            "controlNumber": "0000000",
            "mainEntity": {
              "@type": "Instance",
              "issuanceType": "Monograph",
              "@id": "http://libris.kb.se/resource/bib/0000000",
              "instanceOf": {"@type": "Text"}
            }
          }
        }
      ]
    },

    "001": {
      "aboutType": "Record",
      "aboutEntity": "?record", "property": "controlNumber",
      "_spec": [
        {
          "source": {"fields": [{"001": "7149593"}]},
          "result": {"controlNumber": "7149593"}
        }
      ]
    },

    "003": {"aboutEntity": "?record", "property": "systemName"},
    "005": {
      "aboutEntity": "?record", "property": "modified",
      "parseDateTime": "yyyyMMddHHmmss.S", "timeZone": "CET",
      "_spec": [
        {
          "source": {"005": "20130814170612.0"},
          "result": {"modified": "2013-08-14T17:06:12.0+02:00"}
        }
      ]
    },

    "006": {
      "TODO:tokenSyncedWith": "typeOfRecord",
      "TODO:repeats": "008",
      "TODO": "Decide if 006 always is hasPart (Work)",
      "TODO:aboutEntity": "?instance",
      "TODO:addLink": "marc:hasAspect",
      "TODO:pendingResources": {"_:aspectWork":{"link": "instanceOf"}},
      "aboutEntity": "?work",
      "addLink": "hasPart",
      "[0:1]": {
        "tokenMap": {
          "a": "Text",
          "t": "Text",
          "c": "Audio",
          "d": "Audio",
          "i": "Audio",
          "j": "Audio",
          "e": "Cartography",
          "f": "Cartography",
          "g": "Visual",
          "k": "Visual",
          "o": "Visual",
          "r": "Visual",
          "m": "Multimedia",
          "p": "Mixed",
          "s": "Serial"
        },
        "TODO:about": "_:aspectWork",
        "property": "@type"
      },
      "tokenTypeMap": "[0:1]",
      "Text": {
        "[1:2]": {
          "link": "illustrativeContent",
          "uriTemplate": "{_}",
          "tokenMap": "BooksIllustrationsType"
        },
        "[2:3]": {
          "TODO": "Decide if it is Work or Instance?",
          "link": "illustrativeContent",
          "uriTemplate": "{_}",
          "tokenMap": "BooksIllustrationsType"
        },
        "[3:4]": {
          "TODO": "Decide if it is Work or Instance?",
          "link": "illustrativeContent",
          "uriTemplate": "{_}",
          "tokenMap": "BooksIllustrationsType"
        },
        "[4:5]": {
          "TODO": "Decide if it is Work or Instance?",
          "link": "illustrativeContent",
          "uriTemplate": "{_}",
          "tokenMap": "BooksIllustrationsType"
        },
        "[5:6]": {
          "TODO:about": "_:aspectWork",
          "link": "intendedAudience",
          "uriTemplate": "{_}",
          "tokenMap": "AudienceType"
        },
        "[6:7]": {
          "link": "marc:additionalCarrierType",
          "uriTemplate": "{_}",
          "tokenMap": "BooksItemType"
        },
        "[7:8]": {
          "addLink": "contentType",
          "uriTemplate": "{_}",
          "tokenMap": "BooksContentsType"
        },
        "[8:9]": {
          "addLink": "contentType",
          "uriTemplate": "{_}",
          "tokenMap": "BooksContentsType"
        },
        "[9:10]": {
          "addLink": "contentType",
          "uriTemplate": "{_}",
          "tokenMap": "BooksContentsType"
        },
        "[10:11]": {
          "addLink": "contentType",
          "uriTemplate": "{_}",
          "tokenMap": "BooksContentsType"
        },
        "[11:12]": {
          "link": "genreForm",
          "uriTemplate": "{_}",
          "tokenMap": "GovernmentPublicationType"
        },
        "[12:13]": {
          "addLink": "genreForm",
          "uriTemplate": "{_}",
          "tokenMap": "ConferencePublicationType",
          "fixedDefault": "0"
        },
        "[13:14]": {
          "addLink": "genreForm",
          "uriTemplate": "{_}",
          "tokenMap": "BooksFestschriftType",
          "fixedDefault": "0"
        },
        "[14:15]": {
          "link": "marc:index",
          "uriTemplate": "{_}",
          "tokenMap": "IndexType",
          "fixedDefault": "0"
        },
        "[16:17]": {
          "link": "genreForm",
          "uriTemplate": "{_}",
          "tokenMap": "BooksLiteraryFormType"
        },
        "[17:18]": {
          "link": "genreForm",
          "uriTemplate": "{_}",
          "tokenMap": "BooksBiographyType"
        }
      },
      "Audio": {
        "[1:3]": {
          "link": "genreForm",
          "uriTemplate": "{_}",
          "tokenMap": "MusicCompositionType"
        },
        "[3:4]": {
          "link": "musicFormat",
          "uriTemplate": "{_}",
          "tokenMap": "MusicFormatType"
        },
        "[4:5]": {
          "link": "marc:parts",
          "uriTemplate": "{_}",
          "tokenMap": "MusicPartsType"
        },
        "[5:6]": {
          "link": "intendedAudience",
          "uriTemplate": "{_}",
          "tokenMap": "AudienceType"
        },
        "[6:7]": {
          "link": "marc:additionalCarrierType",
          "uriTemplate": "{_}",
          "tokenMap": "ItemType"
        },
        "[7:8]": {
          "TODO": "Decide if this should be Work or Instance",
          "link": "supplementaryContent",
          "uriTemplate": "{_}",
          "tokenMap": "MusicMatterType"
        },
        "[8:9]": {
          "TODO": "Decide if this should be Work or Instance",
          "link": "supplementaryContent",
          "uriTemplate": "{_}",
          "tokenMap": "MusicMatterType"
        },
        "[9:10]": {
          "TODO": "Decide if this should be Work or Instance",
          "link": "supplementaryContent",
          "uriTemplate": "{_}",
          "tokenMap": "MusicMatterType"
        },
        "[10:11]": {
          "TODO": "Decide if this should be Work or Instance",
          "link": "supplementaryContent",
          "uriTemplate": "{_}",
          "tokenMap": "MusicMatterType"
        },
        "[11:12]": {
          "TODO": "Decide if this should be Work or Instance",
          "link": "supplementaryContent",
          "uriTemplate": "{_}",
          "tokenMap": "MusicMatterType"
        },
        "[12:13]": {
          "TODO": "Decide if this should be Work or Instance",
          "link": "supplementaryContent",
          "uriTemplate": "{_}",
          "tokenMap": "MusicMatterType"
        },
        "[13:14]": {
          "link": "genreForm",
          "uriTemplate": "{_}",
          "tokenMap": "MusicTextType"
        },
        "[14:15]": {
          "link": "genreForm",
          "uriTemplate": "{_}",
          "tokenMap": "MusicTextType"
        },
        "[16:17]": {
          "link": "marc:transposition",
          "uriTemplate": "{_}",
          "tokenMap": "MusicTranspositionType"
        }
      },
      "Cartography": {
        "[1:2]": {
          "TODO:about": "_:cartographic",
          "link": "marc:relief",
          "uriTemplate": "{_}",
          "tokenMap": "MapsReliefType"
        },
        "[2:3]": {
          "TODO:about": "_:cartographic",
          "link": "marc:relief",
          "uriTemplate": "{_}",
          "tokenMap": "MapsReliefType"
        },
        "[3:4]": {
          "TODO:about": "_:cartographic",
          "link": "marc:relief",
          "uriTemplate": "{_}",
          "tokenMap": "MapsReliefType"
        },
        "[4:5]": {
          "TODO:about": "_:cartographic",
          "link": "marc:relief",
          "uriTemplate": "{_}",
          "tokenMap": "MapsReliefType"
        },
        "[5:7]": {
          "TODO:about": "_:cartographic",
          "link": "projection",
          "uriTemplate": "{_}",
          "tokenMap": "MapsProjectionType",
          "TODO:resourceType": "Projection"
        },
        "[8:9]": {
          "link": "genreForm",
          "uriTemplate": "{_}",
          "tokenMap": "MapsMaterialType"
        },
        "[11:12]": {
          "link": "genreForm",
          "uriTemplate": "{_}",
          "tokenMap": "GovernmentPublicationType"
        },
        "[12:13]": {
          "link": "marc:additionalCarrierType",
          "uriTemplate": "{_}",
          "tokenMap": "ItemType"
        },
        "[14:15]": {
          "link": "marc:index",
          "uriTemplate": "{_}",
          "tokenMap": "IndexType",
          "fixedDefault": "0"
        },
        "[16:17]": {
          "link": "additionalType",
          "uriTemplate": "{_}",
          "tokenMap": "MapsFormatType"
        },
        "[17:18]": {
          "TODO:ignore": "Not used in 008",
          "link": "additionalType",
          "uriTemplate": "{_}",
          "tokenMap": "MapsFormatType"
        },
        "[7:8]": {
          "NOTE": "Undefined in MARC21/Voyager",
          "link": "marc:primeMeridian",
          "uriTemplate": "{_}",
          "tokenMap": "MapsPrimeMeridianType"
        }
      },
      "Visual": {
        "[1:4]": {
          "property": "marc:runningTime",
          "TODO:patternMap": "VisualRunningTimeType"
        },
        "[5:6]": {
          "link": "intendedAudience",
          "uriTemplate": "{_}",
          "tokenMap": "AudienceType"
        },
        "[11:12]": {
          "link": "genreForm",
          "uriTemplate": "{_}",
          "tokenMap": "GovernmentPublicationType"
        },
        "[12:13]": {
          "link": "marc:additionalCarrierType",
          "uriTemplate": "{_}",
          "tokenMap": "ItemType"
        },
        "[16:17]": {
          "addLink": "contentType",
          "uriTemplate": "{_}",
          "tokenMap": "VisualMaterialType"
        },
        "[17:18]": {
          "link": "marc:technique",
          "uriTemplate": "{_}",
          "tokenMap": "VisualTechniqueType"
        },
        "[6:7]": {
          "NOTE": "Undefined in MARC21/Voyager",
          "link": "marc:matter",
          "uriTemplate": "{_}",
          "tokenMap": "VisualMatterType"
        },
        "[7:8]": {
          "NOTE": "Undefined in MARC21/Voyager",
          "link": "marc:matter",
          "uriTemplate": "{_}",
          "tokenMap": "VisualMatterType"
        },
        "[8:9]": {
          "NOTE": "Undefined in MARC21/Voyager",
          "link": "marc:matter",
          "uriTemplate": "{_}",
          "tokenMap": "VisualMatterType"
        },
        "[9:10]": {
          "NOTE": "Undefined in MARC21/Voyager",
          "link": "marc:matter",
          "uriTemplate": "{_}",
          "tokenMap": "VisualMatterType"
        },
        "[10:11]": {
          "NOTE": "Undefined in MARC21/Voyager",
          "link": "marc:matter",
          "uriTemplate": "{_}",
          "tokenMap": "VisualMatterType"
        }
      },
      "Multimedia": {
        "[5:6]": {
          "link": "intendedAudience",
          "uriTemplate": "{_}",
          "tokenMap": "AudienceType"
        },
        "[6:7]": {
          "link": "carrierType",
          "uriTemplate": "{_}",
          "tokenMap": "ComputerItemType"
        },
        "[9:10]": {
          "addLink": "contentType",
          "uriTemplate": "{_}",
          "tokenMap": "ComputerTypeOfFileType"
        },
        "[11:12]": {
          "link": "genreForm",
          "uriTemplate": "{_}",
          "tokenMap": "GovernmentPublicationType"
        }
      },
      "Mixed": {
        "[6:7]": {
          "link": "marc:additionalCarrierType",
          "uriTemplate": "{_}",
          "tokenMap": "ItemType"
        },
        "[7:8]": {
          "NOTE": "Undefined in MARC21/Voyager",
          "link": "marc:additionalCarrierType",
          "uriTemplate": "{_}",
          "tokenMap": "ItemType"
        }
      },
      "Serial": {
        "[1:2]": {
          "TODO": "Ensure that the reconverting can separate 006, 008, 310 and 321 from each other",
          "link": "frequency",
          "uriTemplate": "{_}",
          "tokenMap": "SerialsFrequencyType"
        },
        "[2:3]": {
          "TODO": "Ensure that the reconverting can separate 006, 008, 310 and 321 from each other",
          "link": "frequency",
          "uriTemplate": "{_}",
          "tokenMap": "SerialsRegularityType"
        },
        "[3:4]": {
          "TODO:ignore": "Not used in 008. Should we remove this mapping as well?",
          "link": "marc:issn",
          "uriTemplate": "{_}",
          "tokenMap": "SerialsISSNType"
        },
        "[4:5]": {
          "addLink": "contentType",
          "uriTemplate": "{_}",
          "tokenMap": "SerialsTypeOfSerialType"
        },
        "[5:6]": {
          "link": "marc:originalItem",
          "uriTemplate": "{_}",
          "tokenMap": "SerialsOriginalItemType"
        },
        "[6:7]": {
          "link": "marc:additionalCarrierType",
          "uriTemplate": "{_}",
          "tokenMap": "ItemType"
        },
        "[7:8]": {
          "link": "genreForm",
          "uriTemplate": "{_}",
          "tokenMap": "SerialsNatureType"
        },
        "[8:9]": {
          "link": "genreForm",
          "uriTemplate": "{_}",
          "tokenMap": "SerialsContentsType"
        },
        "[9:10]": {
          "link": "genreForm",
          "uriTemplate": "{_}",
          "tokenMap": "SerialsContentsType"
        },
        "[10:11]": {
          "link": "genreForm",
          "uriTemplate": "{_}",
          "tokenMap": "SerialsContentsType"
        },
        "[11:12]": {
          "link": "genreForm",
          "uriTemplate": "{_}",
          "tokenMap": "GovernmentPublicationType"
        },
        "[12:13]": {
          "addLink": "genreForm",
          "uriTemplate": "{_}",
          "tokenMap": "ConferencePublicationType",
          "fixedDefault": "0"
        },
        "[16:17]": {
          "link": "marc:alphabet",
          "uriTemplate": "{_}",
          "tokenMap": "SerialsAlphabetType"
        },
        "[17:18]": {
          "link": "marc:typeOfEntry",
          "uriTemplate": "{_}",
          "tokenMap": "SerialsTypeOfEntryType"
        }
      },
      "repeatable": true
    },

    "007": {
      "linkSubsequentRepeated": {
        "addLink": "hasPart",
        "embedded": true
      },
      "[0:1]": {
        "property": "@type",
        "tokenMap": {
          "a": "Map",
          "c": "Electronic",
          "d": "Globe",
          "f": "Tactile",
          "g": "ProjectedImage",
          "h": "Microform",
          "k": "StillImage",
          "m": "MovingImage",
          "o": "Kit",
          "q": "NotatedMusic",
          "r": "RemoteSensingImage",
          "s": "SoundRecording",
          "t": "Text",
          "v": "VideoRecording",
          "z": null
        }
      },
      "tokenTypeMap": "[0:1]",
      "Map": {
        "[1:2]": {
          "addLink": "genreForm",
          "uriTemplate": "{_}",
          "tokenMap": "MapMaterialType"
        },
        "[3:4]": {
          "TODO:aboutEntity (perhaps ideal for all colorContent (LoC does so), but more cumbersome and practically/statistically irrelevant)": "?work",
          "link": "colorContent",
          "uriTemplate": "{_}",
          "tokenMap": "MapColorType"
        },
        "[4:5]": {
          "link": "baseMaterial",
          "uriTemplate": "{_}",
          "tokenMap": "MapMediumType"
        },
        "[5:6]": {
          "link": "generation",
          "uriTemplate": "{_}",
          "tokenMap": "ReproductionType"
        },
        "[6:7]": {
          "link": "generation",
          "uriTemplate": "{_}",
          "tokenMap": "MapDetailsType"
        },
        "[7:8]": {
          "link": "polarity",
          "uriTemplate": "{_}",
          "tokenMap": "PolarityType"
        },
        "[2:3]": {
          "NOTE": "Undefined in MARC21/Voyager",
          "link": "marc:aspect",
          "uriTemplate": "{_}",
          "tokenMap": "MapAspectType",
        "fixedDefault": " "
        }
      },
      "Electronic": {
        "[1:2]": {
          "addLink": "carrierType",
          "uriTemplate": "{_}",
          "tokenMap": "ComputerMaterialType"
        },
        "[3:4]": {
          "link": "colorContent",
          "uriTemplate": "{_}",
          "tokenMap": "ComputerColorType"
        },
        "[4:5]": {
          "link": "hasDimensions",
          "uriTemplate": "{_}",
          "tokenMap": "ComputerDimensionsType"
        },
        "[5:6]": {
          "link": "soundContent",
          "uriTemplate": "{_}",
          "tokenMap": "ComputerSoundType"
        },
        "[6:9]": {
          "property": "imageBitDepth",
          "TODO:patternMap": "ComputerImageBitDepthType"
        },
        "[9:10]": {
          "link": "marc:fileFormats",
          "uriTemplate": "{_}",
          "tokenMap": "ComputerFileFormatsType"
        },
        "[10:11]": {
          "link": "marc:qATarget",
          "uriTemplate": "{_}",
          "tokenMap": "ComputerQATargetType"
        },
        "[11:12]": {
          "link": "marc:antecedent",
          "uriTemplate": "{_}",
          "tokenMap": "ComputerAntecedentType"
        },
        "[12:13]": {
          "link": "marc:compression",
          "uriTemplate": "{_}",
          "tokenMap": "ComputerCompressionType"
        },
        "[13:14]": {
          "link": "marc:reformattingQuality",
          "uriTemplate": "{_}",
          "tokenMap": "ComputerReformattingQualityType"
        },
        "[2:3]": {
          "NOTE": "Undefined in MARC21/Voyager",
          "link": "marc:fileAspect",
          "uriTemplate": "{_}",
          "tokenMap": "MapAspectType",
        "fixedDefault": " "
        }
      },
      "Globe": {
        "[1:2]": {
          "addLink": "genreForm",
          "uriTemplate": "{_}",
          "tokenMap": "GlobeMaterialType"
        },
        "[3:4]": {
          "link": "colorContent",
          "uriTemplate": "{_}",
          "tokenMap": "MapColorType"
        },
        "[4:5]": {
          "link": "baseMaterial",
          "uriTemplate": "{_}",
          "tokenMap": "GlobeMediumType"
        },
        "[5:6]": {
          "link": "generation",
          "uriTemplate": "{_}",
          "tokenMap": "ReproductionType"
        },
        "[2:3]": {
          "NOTE": "Undefined in MARC21/Voyager",
          "link": "marc:aspect",
          "uriTemplate": "{_}",
          "tokenMap": "MapAspectType",
        "fixedDefault": " "
        }
      },
      "TactileMaterial": {
        "[1:2]": {
          "TODO:layout": "Also more general mapping? Ensure that reconverting are able to handle this",
          "addLink": "layout",
          "uriTemplate": "{_}",
          "tokenMap": "TacMaterialType"
        },
        "[3:4]": {
          "link": "layout",
          "uriTemplate": "{_}",
          "tokenMap": "TacBrailleWritingType"
        },
        "[4:5]": {
          "link": "layout",
          "uriTemplate": "{_}",
          "tokenMap": "TacBrailleWritingType"
        },
        "[5:6]": {
          "link": "layout",
          "uriTemplate": "{_}",
          "tokenMap": "TacContractionType"
        },
        "[6:7]": {
          "link": "notation",
          "uriTemplate": "{_}",
          "tokenMap": "TacBrailleMusicType",
          "TODO:resourceType": "MusicNotation",
          "TODO:tokenMap": "If we remove tokenMap, we need the URI, and preferably match type to ensure valid values"
        },
        "[7:8]": {
          "link": "notation",
          "uriTemplate": "{_}",
          "tokenMap": "TacBrailleMusicType",
          "TODO:resourceType": "MusicNotation",
          "TODO:tokenMap": "If we remove tokenMap, we need the URI, and preferably match type to ensure valid values"
        },
        "[8:9]": {
          "link": "notation",
          "uriTemplate": "{_}",
          "tokenMap": "TacBrailleMusicType",
          "TODO:resourceType": "MusicNotation",
          "TODO:tokenMap": "If we remove tokenMap, we need the URI, and preferably match type to ensure valid values"
        },
        "[9:10]": {
          "link": "notation",
          "uriTemplate": "{_}",
          "tokenMap": "TacSpecPhysicalCharType",
          "TODO:resourceType": "TactileNotation",
          "TODO:tokenMap": "If we remove tokenMap, we need the URI, and preferably match type to ensure valid values"
        }
      },
      "ProjectedImage": {
        "[1:2]": {
          "addLink": "carrierType",
          "uriTemplate": "{_}",
          "tokenMap": "ProjGraphMaterialType"
        },
        "[3:4]": {
          "link": "colorContent",
          "uriTemplate": "{_}",
          "tokenMap": "ColorType"
        },
        "[4:5]": {
          "link": "baseMaterial",
          "uriTemplate": "{_}",
          "tokenMap": "ProjGraphEmulsionType"
        },
        "[5:6]": {
          "link": "soundContent",
          "uriTemplate": "{_}",
          "tokenMap": "SoundType"
        },
        "[6:7]": {
          "link": "soundCharacteristic",
          "uriTemplate": "{_}",
          "tokenMap": "MediumType",
          "TODO:resourceType": "RecordingMedium",
          "TODO:tokenMap": "If we remove tokenMap, we need the URI, and preferably match type to ensure valid values"
        },
        "[7:8]": {
          "link": "hasDimensions",
          "uriTemplate": "{_}",
          "tokenMap": "ProjGraphDimensionsType"
        },
        "[8:9]": {
          "link": "mount",
          "uriTemplate": "{_}",
          "tokenMap": "ProjGraphSupportType"
        },
        "[2:3]": {
          "NOTE": "Undefined in MARC21/Voyager",
          "link": "marc:projGraphAspect",
          "uriTemplate": "{_}",
          "tokenMap": "MapAspectType",
        "fixedDefault": " "
        }
      },
      "Microform": {
        "[1:2]": {
          "addLink": "carrierType",
          "uriTemplate": "{_}",
          "tokenMap": "MicroformMaterialType"
        },
        "[3:4]": {
          "link": "polarity",
          "uriTemplate": "{_}",
          "tokenMap": "PolarityType"
        },
        "[4:5]": {
          "link": "hasDimensions",
          "uriTemplate": "{_}",
          "tokenMap": "MicroformDimensionsType"
        },
        "[5:6]": {
          "link": "reductionRatio",
          "uriTemplate": "{_}",
          "tokenMap": "MicroformRangeType"
        },
        "[6:9]": {
          "property": "reductionRatio",
          "parseZeroPaddedNumber": true
        },
        "[9:10]": {
          "link": "colorContent",
          "uriTemplate": "{_}",
          "tokenMap": "MicroformColorType"
        },
        "[10:11]": {
          "link": "emulsion",
          "uriTemplate": "{_}",
          "tokenMap": "MicroformEmulsionType"
        },
        "[11:12]": {
          "link": "generation",
          "uriTemplate": "{_}",
          "tokenMap": "MicroformGenerationType"
        },
        "[12:13]": {
          "link": "baseMaterial",
          "uriTemplate": "{_}",
          "tokenMap": "FilmBaseType"
        },
        "[2:3]": {
          "NOTE": "Undefined in MARC21/Voyager",
          "link": "marc:aspect",
          "uriTemplate": "{_}",
          "tokenMap": "MapAspectType",
        "fixedDefault": " "
        }
      },
      "StillImage": {
        "[1:2]": {
          "addLink": "genreForm",
          "uriTemplate": "{_}",
          "TODO:tokenMap": "Rename the uri:s of NonProjMaterialType (n and v) to not only contain the code",
          "tokenMap": "NonProjMaterialType"
        },
        "[3:4]": {
          "link": "colorContent",
          "uriTemplate": "{_}",
          "tokenMap": "ColorType"
        },
        "[4:5]": {
          "link": "baseMaterial",
          "uriTemplate": "{_}",
          "tokenMap": "NonProjectedType"
        },
        "[5:6]": {
          "link": "mount",
          "uriTemplate": "{_}",
          "tokenMap": "NonProjectedType"
        },
        "[2:3]": {
          "NOTE": "Undefined in MARC21/Voyager",
          "link": "marc:nonProjAspect",
          "uriTemplate": "{_}",
          "tokenMap": "MapAspectType",
        "fixedDefault": " "
        }
      },
      "MovingImage": {
        "[1:2]": {
          "addLink": "carrierType",
          "uriTemplate": "{_}",
          "tokenMap": "MotionPicMaterialType"
        },
        "[3:4]": {
          "link": "colorContent",
          "uriTemplate": "{_}",
          "tokenMap": "MotionPicColorType"
        },
        "[4:5]": {
          "link": "projectionCharacteristic",
          "uriTemplate": "{_}",
          "tokenMap": "MotionPicFormatType",
          "TODO:resourceType": "PresentationFormat"
        },
        "[5:6]": {
          "link": "soundContent",
          "uriTemplate": "{_}",
          "tokenMap": "SoundType"
        },
        "[6:7]": {
          "link": "soundCharacteristic",
          "uriTemplate": "{_}",
          "tokenMap": "MediumType",
          "TODO:resourceType": "RecordingMedium"
        },
        "[7:8]": {
          "link": "hasDimensions",
          "uriTemplate": "{_}",
          "tokenMap": "MotionPicDimensionsType"
        },
        "[8:9]": {
          "link": "soundCharacteristic",
          "uriTemplate": "{_}",
          "tokenMap": "MotionPicConfigurationOrVideoPlaybackType",
          "TODO:resourceType": "PlaybackChannels"
        },
        "[9:10]": {
          "link": "genreForm",
          "uriTemplate": "{_}",
          "tokenMap": "MotionPicElementsType"
        },
        "[10:11]": {
          "link": "polarity",
          "uriTemplate": "{_}",
          "tokenMap": "MotionPicPosNegType"
        },
        "[11:12]": {
          "link": "generation",
          "uriTemplate": "{_}",
          "tokenMap": "MotionPicGenerationType"
        },
        "[12:13]": {
          "link": "baseMaterial",
          "uriTemplate": "{_}",
          "tokenMap": "FilmBaseType"
        },
        "[13:14]": {
          "link": "marc:motionPicCategories",
          "uriTemplate": "{_}",
          "tokenMap": "MotionPicCategoriesType"
        },
        "[14:15]": {
          "link": "marc:motionPicColorStock",
          "uriTemplate": "{_}",
          "tokenMap": "MotionPicColorStockType"
        },
        "[15:16]": {
          "link": "marc:motionPicDeterioration",
          "uriTemplate": "{_}",
          "tokenMap": "MotionPicDeteriorationType"
        },
        "[16:17]": {
          "link": "marc:motionPicCompleteness",
          "uriTemplate": "{_}",
          "tokenMap": "MotionPicCompletenessType"
        },
        "[17:23]": {
          "property": "marc:timeOfExamination"
        },
        "[2:3]": {
          "NOTE": "Undefined in MARC21/Voyager",
          "link": "marc:motionPicAspect",
          "uriTemplate": "{_}",
          "tokenMap": "MapAspectType",
          "fixedDefault": " "
        }
      },
      "Kit": {
        "[1:2]": {
          "addLink": "carrierType",
          "uriTemplate": "{_}",
          "tokenMap": "KitMaterialType"
        }
      },
      "NotatedMusic": {
        "[1:2]": {
          "addLink": "carrierType",
          "uriTemplate": "{_}",
          "tokenMap": "KitMaterialType",
          "TODO:tokenMap? (empty, just as KitMaterialType)": "NotatedMusicMaterialType"
        }
      },
      "RemoteSensingImage": {
        "[1:2]": {
          "addLink": "carrierType",
          "uriTemplate": "{_}",
          "tokenMap": "KitMaterialType",
          "TODO:tokenMap? (empty, just as KitMaterialType)": "RemoteSensingImageMaterialType"
        },
        "[3:4]": {
          "link": "marc:remoteSensImageAltitude",
          "uriTemplate": "{_}",
          "tokenMap": "RemoteSensImageAltitudeType"
        },
        "[4:5]": {
          "link": "marc:remoteSensImageAttitude",
          "uriTemplate": "{_}",
          "tokenMap": "RemoteSensImageAttitudeType"
        },
        "[5:6]": {
          "link": "marc:remoteSensImageCloud",
          "uriTemplate": "{_}",
          "tokenMap": "RemoteSensImageCloudType"
        },
        "[6:7]": {
          "link": "marc:remoteSensImageConstruction",
          "uriTemplate": "{_}",
          "tokenMap": "RemoteSensImageConstructionType"
        },
        "[7:8]": {
          "link": "marc:remoteSensImageUse",
          "uriTemplate": "{_}",
          "tokenMap": "RemoteSensImageUseType"
        },
        "[8:9]": {
          "link": "marc:remoteSensImageSensor",
          "uriTemplate": "{_}",
          "tokenMap": "RemoteSensImageSensorType"
        },
        "[9:11]": {
          "link": "marc:remoteSensImageData",
          "uriTemplate": "{_}",
          "tokenMap": "RemoteSensImageDataType"
        }
      },
      "SoundRecording": {
        "[1:2]": {
          "addLink": "carrierType",
          "uriTemplate": "{_}",
          "tokenMap": "SoundMaterialType"
        },
        "[3:4]": {
          "link": "soundCharacteristic",
          "uriTemplate": "{_}",
          "tokenMap": "SoundSpeedType",
          "TODO:resourceType": "PlayingSpeed",
          "TODO:tokenMap": "If we remove tokenMap, we need the URI, and preferably match type to ensure valid values"
        },
        "[4:5]": {
          "link": "soundCharacteristic",
          "uriTemplate": "{_}",
          "tokenMap": "SoundPlaybackChannelType",
          "TODO:resourceType": "PlaybackChannels",
          "TODO:tokenMap": "If we remove tokenMap, we need the URI, and preferably match type to ensure valid values"
        },
        "[5:6]": {
          "link": "soundCharacteristic",
          "uriTemplate": "{_}",
          "tokenMap": "SoundGrooveType",
          "TODO:resourceType": "GrooveCharacteristic",
          "TODO:tokenMap": "If we remove tokenMap, we need the URI, and preferably match type to ensure valid values"
        },
        "[6:7]": {
          "link": "hasDimensions",
          "uriTemplate": "{_}",
          "tokenMap": "SoundDimensionsType"
        },
        "[7:8]": {
          "link": "hasDimensions",
          "uriTemplate": "{_}",
          "tokenMap": "SoundTapeWidthType"
        },
        "[8:9]": {
          "link": "soundCharacteristic",
          "uriTemplate": "{_}",
          "tokenMap": "SoundTapeConfigurationType",
          "TODO:resourceType": "TapeConfig",
          "TODO:tokenMap": "If we remove tokenMap, we need the URI, and preferably match type to ensure valid values"
        },
        "[9:10]": {
          "link": "generation",
          "uriTemplate": "{_}",
          "tokenMap": "SoundKindOfDiscType"
        },
        "[10:11]": {
          "TODO": "Depending on value of tokenMap, map to appliedMaterial or baseMaterial?",
          "link": "marc:soundKindOfMaterial",
          "uriTemplate": "{_}",
          "tokenMap": "SoundKindOfMaterialType"
        },
        "[11:12]": {
          "link": "soundCharacteristic",
          "uriTemplate": "{_}",
          "tokenMap": "SoundKindOfCuttingType",
          "TODO:resourceType": "GrooveCharacteristic",
          "TODO:tokenMap": "If we remove tokenMap, we need the URI, and preferably match type to ensure valid values"
        },
        "[12:13]": {
          "link": "soundCharacteristic",
          "uriTemplate": "{_}",
          "tokenMap": "SoundPlaybackCharacterType",
          "TODO:resourceType": "PlaybackCharacteristic",
          "TODO:tokenMap": "If we remove tokenMap, we need the URI, and preferably match type to ensure valid values"
        },
        "[13:14]": {
          "TODO": "Ensure not to clash with 340 $d",
          "TODO:aboutEntity": "Work or Instance?",
          "link": "marc:soundCapture",
          "uriTemplate": "{_}",
          "tokenMap": "SoundCaptureType"
        },
        "[2:3]": {
          "NOTE": "Undefined in MARC21/Voyager",
          "link": "marc:soundAspect",
          "uriTemplate": "{_}",
          "tokenMap": "MapAspectType",
        "fixedDefault": " "
        }
      },
      "Text": {
        "[1:2]": {
          "addLink": "carrierType",
          "uriTemplate": "{_}",
          "tokenMap": "TextMaterialType"
        }
      },
      "VideoRecording": {
        "[1:2]": {
          "addLink": "carrierType",
          "uriTemplate": "{_}",
          "tokenMap": "VideoMaterialType"
        },
        "[3:4]": {
          "link": "colorContent",
          "uriTemplate": "{_}",
          "tokenMap": "VideoColorType"
        },
        "[4:5]": {
          "link": "videoCharacteristic",
          "uriTemplate": "{_}",
          "tokenMap": "VideoFormatType",
          "TODO:resourceType": "VideoFormat"
        },
        "[5:6]": {
          "link": "soundContent",
          "uriTemplate": "{_}",
          "tokenMap": "SoundType"
        },
        "[6:7]": {
          "link": "soundCharacteristic",
          "uriTemplate": "{_}",
          "tokenMap": "MediumType",
          "TODO:resourceType": "RecordingMedium"
        },
        "[7:8]": {
          "link": "hasDimensions",
          "uriTemplate": "{_}",
          "tokenMap": "VideoDimensionsType"
        },
        "[8:9]": {
          "link": "soundCharacteristic",
          "uriTemplate": "{_}",
          "tokenMap": "MotionPicConfigurationOrVideoPlaybackType",
          "TODO:resourceType": "PlaybackChannels"
        }
      },
      "marc:Unspecified": {},
      "repeatable": true,
      "_spec": [
        {
          "source": {"007":"aj |a|||"},
          "normalized": {"007":"aj |a|||               "},
          "result": {
            "mainEntity": {
              "@type": "Map",
              "genreForm": [{"@id": "marc:MapATwoDimensionalMap"}],
              "baseMaterial": {"@id": "marc:Paper"}
            }
          }
        },
        {
          "source": [
            {"007": "aj |a|||               "},
            {"007": "cj |||   a||||         "}
          ],
          "result": {
            "mainEntity": {
              "@type": "Map",
              "genreForm": [{"@id": "marc:MapATwoDimensionalMap"}],
              "baseMaterial": {"@id": "marc:Paper"},
              "hasPart": [
                {
                  "@type": "Electronic",
                  "carrierType": [{"@id": "marc:MagneticDisk"}],
                  "marc:fileFormats": {"@id": "marc:OneFileFormat"}
                }
              ]
            }
          }
        }
      ]
    },

    "008": {
      "TODO:repeatedBy": "006",
      "[0:6]": {
        "aboutEntity": "?record",
        "property": "created",
        "parseDateTime": "yyMMdd", "timeZone": "CET"
      },
      "[6:7]": {
        "link": "marc:publicationStatus",
        "uriTemplate": "{_}",
        "tokenMap": "PublicationStatusType"
      },
      "[7:11]": {
        "TODO:addLink": "provisionActivity",
        "TODO:resourceType": "ProvisionActivity",
        "TODO:embedded": "true",
        "TODO:pendingResources": {
          "_:publication": {"addLink": "publication", "resourceType": "Publication", "embedded": true}
        },
        "TODO:appendToExistingEntity": "If entity provisionActivity already exists don't create new provisionActivity",
        "property": "marc:publishedYear"
      },
      "[11:15]": {
        "property": "marc:otherYear"
      },
      "[15:18]": {
        "TODO:addLink": "provisionActivity, see [7:11]",
        "addLink": "publicationCountry",
        "uriTemplate": "https://id.kb.se/country/{_}",
        "TODO:linkedEntity": {
          "link": "place",
          "linkedEntity": {
            "link": "isPartOf",
            "resourceType": "Country",
            "uriTemplate": "https://id.kb.se/country/{_}"
          }
        }
      },
      "[35:38]": {
        "aboutEntity": "?work",
        "addLink": "language",
        "uriTemplate": "https://id.kb.se/language/{_}",
        "matchUriToken": "^\\w{2,3}$",
        "spec": {
          "matches": ["swe", "sv"], "notMatches": ["N/A", " ", "---", "en-US", "en_us"]
        }
      },
      "[38:39]": {
        "aboutEntity": "?record",
        "link": "marc:modifiedRecord",
        "uriTemplate": "{_}",
        "tokenMap": "ModifiedRecordType"
      },
      "[39:40]": {
        "aboutEntity": "?record",
        "link": "marc:catalogingSource",
        "uriTemplate": "{_}",
        "tokenMap": "CatalogingSourceType"
      },

      "recTypeBibLevelMap": {
        "a,h,t": {
          "Text": ["a", "c", "d", "m"],
          "Serial": ["9", "b", "i", "p", "s"]
        },
        "b": {
          "Mixed": ["9", "a", "c", "d", "i", "m", "p"],
          "Serial": ["b", "s"]
        },
        "c,d,i,j": {
          "Audio": ["9", "a", "b", "c", "d", "i", "m", "p", "s"]
        },
        "e,f": {
          "Cartography": ["9", "a", "b", "c", "d", "i", "m", "p", "s"]
        },
        "g,k,n,o,r": {
          "Visual": ["9", "a", "b", "c", "d", "i", "m", "p", "s"]
        },
        "m": {
          "Multimedia": ["9", "a", "b", "c", "d", "i", "m", "p", "s"]
        },
        "p": {
          "Mixed": ["a", "c", "d", "i", "m", "p"],
          "Serial": ["b", "s"],
          "Visual": ["9"]
        }
      },

      "Text": {
        "[18:19]": {
          "aboutEntity": "?work",
          "TODO": "Decide if it is Work or Instance?",
          "link": "illustrativeContent",
          "uriTemplate": "{_}",
          "tokenMap": "BooksIllustrationsType"
        },
        "[19:20]": {
          "aboutEntity": "?work",
          "TODO": "Decide if it is Work or Instance?",
          "link": "illustrativeContent",
          "uriTemplate": "{_}",
          "tokenMap": "BooksIllustrationsType"
        },
        "[20:21]": {
          "aboutEntity": "?work",
          "TODO": "Decide if it is Work or Instance?",
          "link": "illustrativeContent",
          "uriTemplate": "{_}",
          "tokenMap": "BooksIllustrationsType"
        },
        "[21:22]": {
          "aboutEntity": "?work",
          "TODO": "Decide if it is Work or Instance?",
          "link": "illustrativeContent",
          "uriTemplate": "{_}",
          "tokenMap": "BooksIllustrationsType"
        },
        "[22:23]": {
          "aboutEntity": "?work",
          "link": "intendedAudience",
          "uriTemplate": "{_}",
          "tokenMap": "AudienceType"
        },
        "[23:24]": {
          "TODO": "add spec to ensure this doesn't conflict with 007[1].carrierType",
          "link": "carrierType",
          "uriTemplate": "{_}",
          "tokenMap": "BooksItemType"
        },
        "[24:25]": {
          "aboutEntity": "?work",
          "addLink": "contentType",
          "uriTemplate": "{_}",
          "tokenMap": "BooksContentsType"
        },
        "[25:26]": {
          "aboutEntity": "?work",
          "addLink": "contentType",
          "uriTemplate": "{_}",
          "tokenMap": "BooksContentsType"
        },
        "[26:27]": {
          "aboutEntity": "?work",
          "addLink": "contentType",
          "uriTemplate": "{_}",
          "tokenMap": "BooksContentsType"
        },
        "[27:28]": {
          "aboutEntity": "?work",
          "addLink": "contentType",
          "uriTemplate": "{_}",
          "tokenMap": "BooksContentsType"
        },
        "[28:29]": {
          "aboutEntity": "?work",
          "link": "genreForm",
          "uriTemplate": "{_}",
          "tokenMap": "GovernmentPublicationType"
        },
        "[29:30]": {
          "aboutEntity": "?work",
          "addLink": "genreForm",
          "uriTemplate": "{_}",
          "tokenMap": "ConferencePublicationType",
          "fixedDefault": "0"
        },
        "[30:31]": {
          "aboutEntity": "?work",
          "addLink": "genreForm",
          "uriTemplate": "{_}",
          "tokenMap": "BooksFestschriftType",
          "fixedDefault": "0"
        },
        "[31:32]": {
          "link": "supplementaryContent",
          "uriTemplate": "{_}",
          "tokenMap": "IndexType",
          "fixedDefault": "0"
        },
        "[33:34]": {
          "aboutEntity": "?work",
          "link": "genreForm",
          "uriTemplate": "{_}",
          "tokenMap": "BooksLiteraryFormType"
        },
        "[34:35]": {
          "aboutEntity": "?work",
          "link": "genreForm",
          "uriTemplate": "{_}",
          "tokenMap": "BooksBiographyType"
        }
      },
      "Multimedia": {
        "[22:23]": {
          "aboutEntity": "?work",
          "link": "intendedAudience",
          "uriTemplate": "{_}",
          "tokenMap": "AudienceType"
        },
        "[23:24]": {
          "TODO": "add spec to ensure this doesn't conflict with 007[1].carrierType",
          "link": "carrierType",
          "uriTemplate": "{_}",
          "tokenMap": "ComputerItemType"
        },
        "[26:27]": {
          "aboutEntity": "?work",
          "addLink": "genreForm",
          "uriTemplate": "{_}",
          "tokenMap": "ComputerTypeOfFileType"
        },
        "[28:29]": {
          "aboutEntity": "?work",
          "link": "genreForm",
          "uriTemplate": "{_}",
          "tokenMap": "GovernmentPublicationType"
        },
        "[18:19]": {
          "NOTE": "Undefined in MARC21/Voyager",
          "link": "marc:frequencyCategory",
          "uriTemplate": "{_}",
          "tokenMap": "ComputerFrequencyType"
        },
        "[19:20]": {
          "NOTE": "Undefined in MARC21/Voyager",
          "link": "marc:regularity",
          "uriTemplate": "{_}",
          "tokenMap": "ComputerRegularityType"
        }
      },
      "Cartography": {
        "[18:19]": {
          "TODO:aboutEntity": "?cartographic",
          "addLink": "marc:relief",
          "uriTemplate":"{_}",
          "tokenMap": "MapsReliefType"
        },
        "[19:20]": {
          "TODO:aboutEntity": "?cartographic",
          "addLink": "marc:relief",
          "uriTemplate": "{_}",
          "tokenMap": "MapsReliefType"
        },
        "[20:21]": {
          "TODO:aboutEntity": "?cartographic",
          "addLink": "marc:relief",
          "uriTemplate": "{_}",
          "tokenMap": "MapsReliefType"
        },
        "[21:22]": {
          "TODO:aboutEntity": "?cartographic",
          "addLink": "marc:relief",
          "uriTemplate": "{_}",
          "tokenMap": "MapsReliefType"
        },
        "[22:24]": {
          "link": "projection",
          "TODO:resourceType": "Projection",
          "uriTemplate": "{_}",
          "tokenMap": "MapsProjectionType"
        },
        "[25:26]": {
          "TODO": "Add condition to 'link' to MapsMaterialType: (a|b|c|f|g|z) should be issuance. (d|e) should be genreForm (see also 006)",
          "link": "genreForm",
          "uriTemplate": "{_}",
          "tokenMap": "MapsMaterialType"
        },
        "[28:29]": {
          "aboutEntity": "?work",
          "link": "genreForm",
          "uriTemplate": "{_}",
          "tokenMap": "GovernmentPublicationType"
        },
        "[29:30]": {
          "link": "carrierType",
          "uriTemplate": "{_}",
          "tokenMap": "ItemType"
        },
        "[31:32]": {
          "link": "supplementaryContent",
          "uriTemplate": "{_}",
          "tokenMap": "IndexType",
          "fixedDefault": "0"
        },
        "[33:34]": {
          "aboutEntity": "?work",
          "link": "additionalType",
          "uriTemplate": "{_}",
          "tokenMap": "MapsFormatType"
        },
        "[34:35]": {
          "TODO:ignore": true,
          "aboutEntity": "?work",
          "link": "additionalType",
          "uriTemplate": "{_}",
          "tokenMap": "MapsFormatType"
        },
        "[24:25]": {
          "NOTE": "Undefined in MARC21/Voyager",
          "link": "marc:primeMeridian",
          "uriTemplate": "{_}",
          "tokenMap": "MapsPrimeMeridianType"
        }
      },
      "Mixed": {
        "[23:24]": {
          "TODO": "add spec to ensure this doesn't conflict with 007[1].carrierType",
          "link": "carrierType",
          "uriTemplate": "{_}",
          "tokenMap": "ItemType"
        }
      },
      "Audio": {
        "[18:20]": {
          "aboutEntity": "?work",
          "link": "genreForm",
          "uriTemplate": "{_}",
          "tokenMap": "MusicCompositionType"
        },
        "[20:21]": {
          "aboutEntity": "?work",
          "link": "musicFormat",
          "uriTemplate": "{_}",
          "tokenMap": "MusicFormatType"
        },
        "[21:22]": {
          "aboutEntity": "?work",
          "link": "marc:parts",
          "uriTemplate": "{_}",
          "tokenMap": "MusicPartsType"
        },
        "[22:23]": {
          "aboutEntity": "?work",
          "link": "intendedAudience",
          "uriTemplate": "{_}",
          "tokenMap": "AudienceType"
        },
        "[23:24]": {
          "link": "carrierType",
          "uriTemplate": "{_}",
          "tokenMap": "ItemType"
        },
        "[24:25]": {
          "TODO": "Decide if this should be Work or Instance. Compare with Text",
          "link": "supplementaryContent",
          "uriTemplate": "{_}",
          "tokenMap": "MusicMatterType"
        },
        "[25:26]": {
          "TODO": "Decide if this should be Work or Instance. Compare with Text",
          "link": "supplementaryContent",
          "uriTemplate": "{_}",
          "tokenMap": "MusicMatterType"
        },
        "[26:27]": {
          "TODO": "Decide if this should be Work or Instance. Compare with Text",
          "link": "supplementaryContent",
          "uriTemplate": "{_}",
          "tokenMap": "MusicMatterType"
        },
        "[27:28]": {
          "TODO": "Decide if this should be Work or Instance. Compare with Text",
          "link": "supplementaryContent",
          "uriTemplate": "{_}",
          "tokenMap": "MusicMatterType"
        },
        "[28:29]": {
          "TODO": "Decide if this should be Work or Instance. Compare with Text",
          "link": "supplementaryContent",
          "uriTemplate": "{_}",
          "tokenMap": "MusicMatterType"
        },
        "[29:30]": {
          "TODO": "Decide if this should be Work or Instance. Compare with Text",
          "link": "supplementaryContent",
          "uriTemplate": "{_}",
          "tokenMap": "MusicMatterType"
        },
        "[30:31]": {
          "aboutEntity": "?work",
          "link": "genreForm",
          "uriTemplate": "{_}",
          "tokenMap": "MusicTextType"
        },
        "[31:32]": {
          "aboutEntity": "?work",
          "link": "genreForm",
          "uriTemplate": "{_}",
          "tokenMap": "MusicTextType"
        },
        "[33:34]": {
          "link": "marc:transposition",
          "uriTemplate": "{_}",
          "tokenMap": "MusicTranspositionType"
        }
      },
      "Serial": {
        "[18:19]": {
          "TODO": "Ensure that the reconverting can separate 006, 008, 310 and 321 from each other",
          "link": "frequency",
          "uriTemplate": "{_}",
          "tokenMap": "SerialsFrequencyType"
        },
        "[19:20]": {
          "TODO": "Ensure that the reconverting can separate 006, 008, 310 and 321 from each other",
          "link": "frequency",
          "uriTemplate": "{_}",
          "tokenMap": "SerialsRegularityType"
        },
        "[20:21]": {
          "TODO:ignore": true,
          "link": "marc:issn",
          "uriTemplate": "{_}",
          "tokenMap": "SerialsISSNType"
        },
        "[21:22]": {
          "aboutEntity": "?work",
          "TODO": "Decide if it should be Work or Instance",
          "addLink": "genreForm",
          "uriTemplate": "{_}",
          "tokenMap": "SerialsTypeOfSerialType"
        },
        "[22:23]": {
          "link": "marc:originalItem",
          "uriTemplate": "{_}",
          "tokenMap": "SerialsOriginalItemType"
        },
        "[23:24]": {
          "link": "carrierType",
          "uriTemplate": "{_}",
          "tokenMap": "ItemType"
        },
        "[24:25]": {
          "aboutEntity": "?work",
          "link": "genreForm",
          "uriTemplate": "{_}",
          "tokenMap": "SerialsNatureType"
        },
        "[25:26]": {
          "aboutEntity": "?work",
          "link": "genreForm",
          "uriTemplate": "{_}",
          "tokenMap": "SerialsContentsType"
        },
        "[26:27]": {
          "aboutEntity": "?work",
          "link": "genreForm",
          "uriTemplate": "{_}",
          "tokenMap": "SerialsContentsType"
        },
        "[27:28]": {
          "aboutEntity": "?work",
          "link": "genreForm",
          "uriTemplate": "{_}",
          "tokenMap": "SerialsContentsType"
        },
        "[28:29]": {
          "aboutEntity": "?work",
          "link": "genreForm",
          "uriTemplate": "{_}",
          "tokenMap": "GovernmentPublicationType",
          "TODO": "If we remove tokenMap, we need @id linking to type+code (or embed those), and resourceType here to ensure proper match on revert (or else rely on parsing the @id value)",
          "TODO:uriTemplate": "marc:GovernmentPublicationType-{_}",
          "TODO:resourceType": "marc:GovernmentPublicationType",
          "TODO:property": "code"
        },
        "[29:30]": {
          "aboutEntity": "?work",
          "addLink": "genreForm",
          "uriTemplate": "{_}",
          "tokenMap": "ConferencePublicationType",
          "fixedDefault": "0"
        },
        "[33:34]": {
          "link": "marc:alphabet",
          "uriTemplate": "{_}",
          "tokenMap": "SerialsAlphabetType"
        },
        "[34:35]": {
          "link": "marc:typeOfEntry",
          "uriTemplate": "{_}",
          "tokenMap": "SerialsTypeOfEntryType"
        }
      },
      "Visual": {
        "[18:21]": {
          "property": "marc:runningTime",
          "TODO:patternMap": "visualRunningTime"
        },
        "[22:23]": {
          "aboutEntity": "?work",
          "link": "intendedAudience",
          "uriTemplate": "{_}",
          "tokenMap": "AudienceType"
        },
        "[28:29]": {
          "aboutEntity": "?work",
          "link": "genreForm",
          "uriTemplate": "{_}",
          "tokenMap": "GovernmentPublicationType"
        },
        "[29:30]": {
          "link": "carrierType",
          "uriTemplate": "{_}",
          "tokenMap": "ItemType"
        },
        "[33:34]": {
          "aboutEntity": "?work",
          "addLink": "genreForm",
          "uriTemplate": "{_}",
          "tokenMap": "VisualMaterialType"
        },
        "[34:35]": {
          "link": "marc:technique",
          "uriTemplate": "{_}",
          "tokenMap": "VisualTechniqueType"
        },
        "[23:24]": {
          "NOTE": "Undefined in MARC21/Voyager",
          "link": "marc:matter",
          "uriTemplate": "{_}",
          "tokenMap": "VisualMatterType"
        },
        "[24:25]": {
          "NOTE": "Undefined in MARC21/Voyager",
          "link": "marc:matter",
          "uriTemplate": "{_}",
          "tokenMap": "VisualMatterType"
        },
        "[25:26]": {
          "NOTE": "Undefined in MARC21/Voyager",
          "link": "marc:matter",
          "uriTemplate": "{_}",
          "tokenMap": "VisualMatterType"
        },
        "[26:27]": {
          "NOTE": "Undefined in MARC21/Voyager",
          "link": "marc:matter",
          "uriTemplate": "{_}",
          "tokenMap": "VisualMatterType"
        },
        "[27:28]": {
          "NOTE": "Undefined in MARC21/Voyager",
          "link": "marc:matter",
          "uriTemplate": "{_}",
          "tokenMap": "VisualMatterType"
        }
      },
      "repeatable": false,
      "_spec": [
        {
          "source": [
            {"008": "900101s1977    sw |||||||||||000 0aswe| "}
          ],
          "result": {
            "created": "1990-01-01T00:00:00.0+01:00",
            "mainEntity": {
              "marc:publicationStatus": {"@id": "marc:SingleKnownDateProbableDate"},
              "marc:publishedYear":  "1977",
              "publicationCountry": [{"@id": "https://id.kb.se/country/sw"}],
              "instanceOf": {
                "@type": "Text",
                "language": [{"@id": "https://id.kb.se/language/swe"}],
                "genreForm": [{"@id": "marc:NotFictionNotFurtherSpecified"},
                              {"@id": "marc:Autobiography"}
                ]
              }
            }
          }
        },
        {
          "name": "do not use weird language token that does not fit in column",
          "source": [
            {"008": "160420s1995    fr |||||||||||000 0|   |c"},
            {"041": {"ind1": " ", "ind2": " ", "subfields": [{"a": "freeng"}]}}
          ],
          "result": {
            "created": "2016-04-20T00:00:00.0+02:00",
            "marc:catalogingSource": {"@id": "marc:CooperativeCatalogingProgram"},
            "mainEntity": {
              "marc:publishedYear": "1995",
              "marc:publicationStatus": {"@id": "marc:SingleKnownDateProbableDate"},
              "publicationCountry": [{"@id": "https://id.kb.se/country/fr"}],
              "instanceOf": {
                "@type": "Text",
                "genreForm": {"@id": "marc:NotFictionNotFurtherSpecified"},
                "language": [{"@id": "https://id.kb.se/language/freeng", "code": "freeng"}]
              }
            }
          }
        }
      ]
    },

    "010": {
      "include": ["identifier"],
      "resourceType": "LCCN",
      "$b": {"property": "marc:numcNumber"}
    },

    "013": {"NOTE:record-count": 0, "ignored": true},

    "015": {
      "include": ["idbase"],
      "resourceType": "NBN",
      "$a": {"property": "value"},
      "$z": {"addProperty": "marc:hiddenValue"},
      "$2": {
        "link": "source",
        "property": "code",
        "TODO": {
          "uriTemplate": "...{code}",
          "restrictedTo": "http://www.loc.gov/standards/sourcelist/national-bibliography.html"
        }
      },
      "_spec": [
        {
          "source": {"015": {"ind1": " ", "ind2": " ", "subfields": [
            {"a": "(BIBBI)0245010"},
            {"a": "nf0909903"}
          ]}},
          "TODO:result": {"mainEntity": {
            "identifiedBy": [
              {
                "@type": "NBN",
                "value": "(BIBBI)0245010"
              },
              {
                "@type": "NBN",
                "value": "nf0909903"
              }
            ]
          }}
        }
      ]
    },

    "016": {
      "aboutEntity": "?record",
      "addLink": "identifiedBy",
      "embedded": true,
      "resourceType": "Identifier",
      "$a": {"addProperty": "value"},
      "$z": {"addProperty": "marc:hiddenValue"},
      "i2": {"marcDefault": " "},
      "$2": {
        "link": "source",
        "property": "code",
        "requires-i1": "7",
        "TODO": "see 015 $2"
      }
    },

    "017": {"NOTE:record-count": 2408, "ignored": true},
    "018": {"NOTE:record-count": 0, "ignored": true},

    "020": {
      "include": ["identifier"],
      "resourceType": "ISBN",
      "$c": {"property": "acquisitionTerms"},
      "$6": {"property": "marc:fieldref"},
      "subfieldOrder": "a q c z",
      "_spec": [
        {
          "source": {
            "020": {"ind1": " ", "ind2": " ", "subfields": [
              {"a": "91-0-056322-6 (inb.)"}, {"c": "310:00"} ]}
          },
          "normalized": {
            "020": {"ind1": " ", "ind2": " ", "subfields": [
              {"a": "91-0-056322-6"}, {"q": "inb."}, {"c": "310:00"} ]}
          },
          "result": {"mainEntity": {
            "identifiedBy": [
              {
                "@type": "ISBN",
                "value": "91-0-056322-6",
                "note": "inb.",
                "acquisitionTerms": "310:00"
              }
            ]
          }}
        },
        {
          "source": {
            "020": {
              "ind1":" ", "ind2":" ", "subfields": [
                {"a": "9781137368331 (e-book)"},
                {"z": "9780230274396 (print)"}
              ]
            }
          },
          "normalized": {
            "020": {
              "ind1":" ", "ind2":" ", "subfields": [
                {"a": "9781137368331"},
                {"q": "e-book"},
                {"z": "9780230274396 (print)"}
              ]
            }
          },
          "result": {"mainEntity": {
            "identifiedBy": [
              {
                "@type": "ISBN",
                "marc:hiddenValue": ["9780230274396 (print)"],
                "note": "e-book",
                "value": "9781137368331"
              }
            ]
          }}
        },
        {
          "source": {
            "020": {"ind1":" ", "ind2":" ", "subfields":[
              {"z":"9780240811444 (pbk. : alk. paper)"} ]}
          },
          "result": {"mainEntity": {
            "identifiedBy": [
              {
                "@type": "ISBN",
                "marc:hiddenValue": ["9780240811444 (pbk. : alk. paper)"]
              }
            ]
          }}
        },
        {
          "source": {
            "020":
            {"ind1":" ","ind2":" ","subfields":[{"a":"(US)"} ]}
          },
          "normalized": {
            "020": {"ind1": " ", "ind2": " ", "subfields": [
              {"q": "US"} ]}
          },
          "result": {"mainEntity": {
            "identifiedBy": [
              {
                "@type": "ISBN",
                "note": "US"
              }
            ]
          }}
        }
      ]
    },

    "022": {
      "include": ["identifier"],
      "resourceType": "ISSN",
      "i1": {
        "property": "marc:internationalInterest",
        "tokenMap": {"0": true, "1": false}, "marcDefault": " "
      },
      "$l": {"property": "marc:issnL"},
      "$m": {"addProperty": "marc:canceledIssnL"},
      "$2": {"TODO:link": "typeNote"},
      "$y": {"TODO": "inherit:$z + specific: marc:incorrectIssn"},
      "$6": {"property": "marc:fieldref"},
      "_spec": [
        {
          "source": {
            "022": {"ind1": " ", "ind2": " ", "subfields": [{"a": "0345-0856"}]}
          },
          "result": {
            "mainEntity": {
              "identifiedBy": [
                {"@type": "ISSN", "value":  "0345-0856"}
              ]
            }
          }
        },
        {
          "source": {
          "022": {"ind1": "0", "ind2": " ", "subfields": [{"a": "0345-0856"}]}
          },
          "result": {
            "mainEntity": {
              "identifiedBy": [
                {
                  "@type": "ISSN",
                  "value":  "0345-0856",
                  "marc:internationalInterest": true

                }
              ]
            }
          }
        }
      ]

    },

    "024": {
      "include": ["identifier"],
      "i1": {
        "property": "@type",
        "tokenMap": {
          "0": "ISRC",
          "1": "UPC",
          "2": "ISMN",
          "3": "EAN",
          "4": "SICI",
          "7": "Identifier",
          "8": "Identifier"
        },
        "TODO:definedElsewhereToken": "7"
      },
      "i2": {"marcDefault": " ", "TODO": "ok to lock as undefined?"},
      "$2": {
        "TODO:requires-i1": "7 (overwritten by 8)",
        "property": "typeNote",
        "TODO:see": "http://www.loc.gov/standards/sourcelist/standard-identifier.html"
      },
      "_spec": [
        {
          "name": "indicator as tokenMap",
          "source": {
            "024": {"ind1": "3", "ind2": " ", "subfields": [{"a": "1234567890"}]}
          },
          "result": {
            "mainEntity": {
              "identifiedBy": [
                {
                  "@type": "EAN",
                  "value":  "1234567890"
                }
              ]
            }
          }
        },
        {
          "name": "indicator from $2 when i1 = 7",
          "source": {
            "024": {"ind1": "7", "ind2": " ", "subfields": [{"a": "1234567890"}, {"2": "xyz"}]}
          },
          "result": {
            "mainEntity": {
              "identifiedBy": [
                {
                  "@type": "Identifier",
                  "value":  "1234567890",
                  "typeNote": "xyz"
                }
              ]
            }
          }
        }
      ]
    },

    "025": {"NOTE:record-count": 1170, "ignored": true},

    "026": {"NOTE:record-count": 159, "ignored": true},

    "027": {
      "include": ["identifier"],
      "resourceType": "STRN"
    },

    "028": {
      "aboutEntity": "?thing",
      "TODO": "repeatable, use identifiedBy. Do we need to do more?",
      "addLink": "identifiedBy",
      "i1": {
        "property": "@type",
        "tokenMap": {
          "0": "AudioIssueNumber",
          "1": "MatrixNumber",
          "2": "MusicPlate",
          "3": "MusicPublisherNumber",
          "4": "VideoRecordingNumber",
          "5": "PublisherNumber"
        }
      },
      "TODO:i2": {},
      "$a": {"property": "value"},
      "$b": {
        "link": "agent", "resourceType": "Organization", "property": "name"
      },
      "$q": {"addProperty": "qualifier"},
      "$6": {"property": "marc:fieldref"},
      "_spec": [
        {
          "source": {"028": {"ind1": "0", "ind2": " ", "subfields": [{"a": "1"}]}},
          "result": {"mainEntity": {
            "identifiedBy": [{"@type": "AudioIssueNumber", "value": "1"}]
          }}
        }
      ]
    },

    "030": {
      "include": ["identifier"],
      "resourceType": "CODEN"
    },

    "031": {"NOTE:record-count": 16, "ignored": true},

    "032": {"NOTE:record-count": 625, "ignored": true},

    "033": {
      "NOTE:record-count": 852,
      "TODO:revert": "To ensure 033 and 518 will not be mixed up when reverting",
      "aboutEntity": "?work",
      "addLink": "capture",
      "TODO:i1": {"NOTE": "0: one, 1: multiple, 2: interval"},
      "i2": {
        "property": "@type",
        "overwrite": true,
        "tokenMap": {
          " ": "Capture",
          "0": "RecordingCapture",
          "1": "BroadcastCapture",
          "2": "DiscoveryCapture"
        }
      },
      "$a": {
        "addProperty": "date",
        "TODO:parseDateTime": "yyyyMMddhhmm+-hhmm (unknown:-)"
      },
      "$b": {"addProperty": "marc:geographicClassificationAreaCode"},
      "$c": {"addProperty": "marc:geographicClassificationSubareaCode"},
      "$p": {"addLink": "place", "resourceType": "Place", "property": "label"},
      "$2": {"property": "marc:placeCodeSource"},
      "$3": {"link": "appliesTo", "resourceType": "Resource", "property": "label"},
      "_spec": [
        {
          "source": [{"033": {"ind1": " ", "ind2": "0", "subfields": [{"a": "198407--"}, {"b": "5754"}, {"c": "L7"}]}}],
          "result": {
            "mainEntity": {
              "instanceOf": {
                "@type": "Text",
                "capture": [
                  {
                    "@type": "RecordingCapture",
                    "date": ["198407--"],
                    "marc:geographicClassificationAreaCode": ["5754"],
                    "marc:geographicClassificationSubareaCode": ["L7"]
                  }
                ]
              }
            }
          }
        }
      ]
    },

    "034": {
      "NOTE:domainIncludes": "Cartography",
      "aboutEntity": "?work",
      "addLink": "cartographicAttributes",
      "resourceType": "Cartographic",
      "embedded": true,
      "TODO": "how is this intuitively different from 255 [255 is in plain text], 006 and/or 008 [those are coded projection and more...]",
      "pendingResources": {
        "_:scale": {
          "TODO:aboutEntity?": "?work",
          "link": "scale",
          "resourceType": "Scale"
        }
      },
      "i1": {"ignored": "true", "marcDefault": "1"},
      "i2": {
        "ignored": "true",
        "link": "marc:ringType",
        "uriTemplate": "{+_}",
        "marcDefault": " ",
        "tokenMap": {"0": "marc:OuterRing", "1": "marc:ExcludingRing"}
      },
      "$2": {"property": "source"},
      "$3": {"link": "appliesTo", "resourceType": "Resource", "property": "label"},
      "$a": {
        "about": "_:scale",
        "property": "@type",
        "overwrite": true,
        "FIXME": "revert will miss if resourceType is given above and doesn't match!",
        "tokenMap": {
          "TODO": "In revert process: Override resourceType",
          "a": "marc:LinearScale",
          "b": "marc:AngularScale",
          "z": "marc:OtherCartographicScale"
        }
      },
      "$b": {"about": "_:scale", "addProperty": "marc:constantRatioLinearHorizontalScale"},
      "$c": {"about": "_:scale", "addProperty": "marc:constantRatioLinearVerticalScale"},
      "TODO:suggest": {"hasCoordinates": {"westLong": 1, "northLat": 1, "southLat": 1, "eastLong": 2}},
      "$d": {"property": "marc:westernmostLongitudeCoordinates"},
      "$e": {"property": "marc:easternmostLongitudeCoordinates"},
      "$f": {"property": "marc:northernmostLatitudeCoordinates"},
      "$g": {"property": "marc:southernmostLatitudeCoordinates"},
      "$h": {"about": "_:scale", "addProperty": "marc:angularScale"},
      "$j": {"property": "marc:declinationNorthernLimit"},
      "$k": {"property": "marc:declinationSouthernLimit"},
      "$m": {"property": "marc:rightAscensionEasternLimit"},
      "$n": {"property": "marc:rightAscensionWesternLimit"},
      "$p": {"property": "marc:cartographicEquinox"},
      "$r": {"property": "marc:distanceFromEarth"},
      "$s": {"addProperty": "marc:gRingLatitude"},
      "$t": {"addProperty": "marc:gRingLongitude"},
      "$x": {"property": "startDate"},
      "$y": {"property": "endDate"},
      "$z": {
          "link": "marc:extraterrestrialBody",
          "resourceType": "PlanetaryObject",
          "property": "name"
      },
      "_spec": [
        {
          "source": [
            {"034": {"ind1": "1", "ind2": " ", "subfields": [{"a": "a"}, {"b": "110000"}]}}
          ],
          "result": {
            "mainEntity": {
              "instanceOf": {
                "@type": "Text",
                "cartographicAttributes": [
                  {
                    "@type": "Cartographic",
                    "scale": {
                      "@type": "marc:LinearScale",
                      "marc:constantRatioLinearHorizontalScale": ["110000"]
                    }
                  }
                ]
              }
            }
          }
        },
        {
          "source": [
            {"034": {"ind1": "1", "ind2": " ", "subfields": [{"b": "110000"}]}}
          ],
          "result": {
            "mainEntity": {
              "instanceOf": {
                "@type": "Text",
                "cartographicAttributes": [
                  {
                    "@type": "Cartographic",
                    "scale": {
                      "@type": "Scale",
                      "marc:constantRatioLinearHorizontalScale": ["110000"]
                    }
                  }
                ]
              }
            }
          }
        }
      ]
    },

    "035": {
      "aboutEntity": "?record",
      "match": [
        {
          "when": "$a =~ ^http://dbpedia\\.org/.+",
          "aboutEntity": "?thing",
          "$a": {"addLink": "sameAs", "uriTemplate": "{+_}"}
        }
      ],
      "$a": {"addLink": "identifiedBy", "resourceType": "SystemNumber", "property": "value"},
      "TODO:a": "extract value from parantheses and source as rdfs:label",
      "$6": {"property": "marc:fieldref"},
      "$9": {"addProperty": "librisIIINumber"},
      "_spec": [
        {
          "name": "interpret dbpedia URI as sameAs of instance",
          "source": [
            {"035": {"ind1": " ", "ind2": " ", "subfields": [{"a": "123"}]}},
            {"035": {"ind1": " ", "ind2": " ", "subfields": [
              {"a": "http://dbpedia.org/resource/August_Strindberg"}]}}
          ],
          "result": {
            "identifiedBy": [
              {
                "@type": "SystemNumber",
                "value": "123"
              }
            ],
            "mainEntity": {
              "sameAs":  [{"@id": "http://dbpedia.org/resource/August_Strindberg"}]
            }
          }
        }
      ]
    },

    "036": {"NOTE:record-count": 118, "ignored": true},

    "037": {},

    "038": {
      "$a": {"link": "metadataLicensor", "resourceType": "Organization", "property": "label"}
    },

    "040": {
      "aboutEntity": "?record",
      "$a": {"link": "assigner", "resourceType": "Organization", "property": "name"},
      "$b": {
        "addLink": "descriptionLanguage",
        "uriTemplate": "https://id.kb.se/language/{_}", "matchUriToken": "^\\w{2,3}$", "property": "code"
      },
      "$c": {"link": "marc:transcribingAgency", "resourceType": "Organization", "property": "name"},
      "$d": {"link": "descriptionModifier", "resourceType": "Organization", "property": "name"},
      "$e": {"addLink": "descriptionConventions", "NOTE:repeatable": false, "resourceType": "DescriptionConventions", "property": "code"},
      "$6": {"property": "marc:fieldref"},
      "$9": {"property": "license"}
    },
    "041": {
      "aboutEntity": "?work",
      "linkSubsequentRepeated": {
        "addLink": "hasPart",
        "resourceType": "Work",
        "embedded": true
      },
      "TODO:pending": "Merge entities from pending in similar fields (like bib 520)?",
      "pendingResources": {
        "_:original": {"link": "originalVersion", "resourceType": "Work"},
        "_:summary": {"link": "summary", "resourceType": "Summary"},
        "_:translationSource": {"link": "translationOf", "resourceType": "Work"}
      },
      "$a": {
        "TODO:unifyWith": ["008:language", "240.a?", "546"],
        "TODO": "not repeated if equal with existing",
        "addLink": "language",
        "uriTemplate": "https://id.kb.se/language/{_}", "matchUriToken": "^\\w{2,3}$", "property": "code"
      },
      "$b": {
        "about": "_:summary",
        "addLink": "language",
        "uriTemplate": "https://id.kb.se/language/{_}", "matchUriToken": "^\\w{2,3}$", "property": "code"
      },
      "$h": {
        "about": "_:original",
        "addLink": "language",
        "uriTemplate": "https://id.kb.se/language/{_}", "matchUriToken": "^\\w{2,3}$", "property": "code"
      },
      "$k": {
        "about": "_:translationSource",
        "addLink": "language",
        "uriTemplate": "https://id.kb.se/language/{_}", "matchUriToken": "^\\w{2,3}$", "property": "code"
      },
      "$6": {"property": "marc:fieldref"}
    },
    "042": {
      "aboutEntity": "?record",
      "link": "descriptionAuthentication",
      "resourceType": "DescriptionAuthentication",
      "pendingResources": {
        "_:bibliography": {
          "addLink": "bibliography",
          "resourceType": "Library"
        }
      },
      "$a": {"addProperty": "code"},
      "$9": {
        "about": "_:bibliography",
        "uriTemplate": "https://libris.kb.se/library/{_}",
        "property": "sigel"
      },
      "_spec": [
        {
          "source": {
            "042": {"ind1": " ", "ind2": " ", "subfields": [{"9": "NB"}]}
          },
          "result": {
            "descriptionAuthentication": {
              "@type": "DescriptionAuthentication",
              "bibliography": [
                {"@type": "Library", "sigel": "NB"}
              ]
            },
            "mainEntity": {
              "instanceOf": {
                "@type": "Text"
              }
            }
          }
        }
      ]
    },
    "043": {"ignored": true},

    "044": {},
    "045": {},
    "046": {},
    "047": {},
    "048": {},
    "049": {"ignored": true, "NOTE": "OCLC - Local Holdings. Field 049 is not part of the standard MARC 21 format."},

    "050": {
      "aboutEntity": "?work",
      "addLink": "classification",
      "resourceType": "ClassificationLcc",
      "TOOO:i1": {},
      "TOOO:i2": {},
      "$a": {"property": "code", "TODO:repeatable": true},
      "$b": {"property": "itemPortion"},
      "$6": {"property": "marc:fieldref"}
    },

    "051": {"ignored": true, "NOTE:record-count": 488, "NOTE:local":"ANVÄNDS NORMALT EJ", "NOTE:LC": "Item - shelfMark - ShelfMarkLcc"},
    "052": {},
    "055": {},
    "060": {
      "aboutEntity": "?work",
      "addLink": "classification",
      "resourceType": "ClassificationNlm",
      "TOOO:i1": {},
      "TOOO:i2": {},
      "$a": {"property": "code"},
      "$b": {"property": "itemPortion", "ignored": true}
    },
    "061": {"NOTE:record-count": 1, "ignored": true},
    "066": {"ignored": true, "NOTE:record-count": 0, "NOTE:LC": "ignore", "NOTE:local": "ANVÄNDS F.N. EJ"},
    "070": {},
    "071": {"ignored": true, "NOTE:record-count": 0, "NOTE:LC": "nac", "NOTE:local": "ANVÄNDS NORMALT EJ"},

    "072": {
      "include": ["termid"],
      "aboutEntity": "?work",
      "addLink": "subject",
      "resourceType": "Concept",
      "TOOO:i2": {},
      "$a": {"property": "label"},
      "$x": {"link": "inCollection", "property": "label"},
      "$2": {"link": "source", "property": "code"}
    },

    "074": {},

    "080": {
      "aboutEntity": "?work",
      "TOOO:i1": {},
      "addLink": "classification",
      "resourceType": "ClassificationUdc",
      "$a": {"property": "code"},
      "_spec": [
        {
          "source": {
            "080": {"ind1": " ", "ind2": " ", "subfields": [{"a": "030"}]}
          },
          "result": {
            "mainEntity": {
              "instanceOf": {
                "@type": "Text",
                "classification": [
                  {"@type": "ClassificationUdc", "code": "030"}
                ]
              }
            }
          }
        }
      ]
    },

    "082": {
      "aboutEntity": "?work",
      "addLink": "classification",
      "resourceType": "ClassificationDdc",
      "include": ["classification-ddc"],
      "match": [
        {
          "when": "i2=0",
          "i2": {
            "link": "source",
            "resourceType": "Source",
            "uriTemplate": "http://id.loc.gov/vocabulary/organizations/dlc",
            "property": "label",
            "tokenMap": {
              "0": "LC"
            }
          }
        }
      ],
      "i2": {
        "definedElsewhereToken": "4",
        "marcdefault": " ",
        "link": "source",
        "resourceType": "Source",
        "property": "label",
        "tokenMap": {
          " ": null,
          "0": "LC"
        }
      },
      "$q": {"requires-i2": "4", "link": "source", "resourceType": "Source", "property": "label"},
      "$b": {"property": "itemPortion"},
      "$m": {"ignored": true, "NOTE:record-count": 1},
      "$6": {"property": "marc:fieldref"},
      "_spec": [
        {
          "source": {
            "082": {"ind1": "0", "ind2": "0", "subfields": [
              {"a": "158.1"},
              {"2": "23"}
            ]}},
          "result": {"mainEntity": {
            "instanceOf": {
              "@type": "Text",
              "classification": [
                {
                  "@type": "ClassificationDdc",
                  "edition": "full",
                  "code": "158.1",
                  "inScheme": {
                    "@id": "http://dewey.info/scheme/edition/e23/",
                    "@type": "ConceptScheme",
                    "version": "23"
                  },
                  "source": {
                    "@type": "Source",
                    "@id": "http://id.loc.gov/vocabulary/organizations/dlc",
                    "label": "LC"
                  }
                }
              ]
            }
          }}
        },
        {
          "source": {
            "082": {"ind1": "0", "ind2": "4", "subfields": [
              {"a": "158.1"},
              {"2": "23/swe"},
              {"q": "KB"}
            ]}},
          "result": {"mainEntity": {
            "instanceOf": {
              "@type": "Text",
              "classification": [
                {
                  "@type": "ClassificationDdc",
                  "edition": "full",
                  "code": "158.1",
                  "inScheme": {
                    "@id": "http://dewey.info/scheme/edition/e23/swe/",
                    "@type": "ConceptScheme",
                    "version": "23",
                    "language": "swe"
                  },
                  "source": {
                    "@type": "Source",
                    "label": "KB"
                  }
                }
              ]
            }
          }}
        }
      ]
    },
    "083": {
      "aboutEntity": "?work",
      "addLink": "classification",
      "resourceType": "AdditionalClassificationDdc",
      "include": ["classification-ddc"],
      "$c": {"ignored": true, "NOTE:record-count": 1, "NOTE:local": "Används normalt ej"},
      "$m": {"ignored": true, "NOTE:record-count": 0, "NOTE:local": "Används normalt ej"},
      "$q": {"link": "source", "resourceType": "Source", "property": "label"},
      "$y": {"ignored": true, "NOTE:record-count": 0, "NOTE:local": "Används normalt ej"},
      "$z": {"ignored": true, "NOTE:record-count": 0, "NOTE:local": "Används normalt ej"},
      "_spec": [
        {
          "source": {
            "083": {"ind1": "0", "ind2": " ", "subfields": [
              {"a": "158.1"},
              {"2": "23"}
            ]}},
          "result": {"mainEntity": {
            "instanceOf": {
              "@type": "Text",
              "classification": [
                {
                  "@type": "AdditionalClassificationDdc",
                  "edition": "full",
                  "code": "158.1",
                  "inScheme": {
                    "@id": "http://dewey.info/scheme/edition/e23/",
                    "@type": "ConceptScheme",
                    "version": "23"
                  }
                }
              ]
            }
          }}
        },
        {
          "source": {
            "083": {"ind1": "7", "ind2": " ", "subfields": [
              {"a": "598.0994"},
              {"q": "KB"},
              {"2": "23/nor"}
            ]}},
          "TODO:result": {"mainEntity": {
            "FIXME": "How to do with languages other than 'swe'",
            "instanceOf": {
              "@type": "Text",
              "classification": [
                {
                  "@type": "AdditionalClassificationDdc",
                  "code": "598.0994",
                  "inScheme": {
                    "@id": "http://dewey.info/scheme/edition/e23/",
                    "@type": "ConceptScheme",
                    "version": "23"
                  },
                  "source": {
                    "@type": "Source",
                    "label": "KB"
                  }
                }
              ]
            }
          }}
        }
      ]
    },

    "084": {
      "aboutEntity": "?work",
      "addLink": "classification",
      "resourceType": "Classification",
      "$a": {"property": "code", "required": true},
      "match": [
        {
          "when": "$2 =~ ^kssb/.+$",
          "$2": {
            "link": "inScheme",
            "resourceType": "ConceptScheme",
            "property": "code",
            "uriTemplate": "https://id.kb.se/term/{+_}/",
            "uriTemplateDefaults": {"inScheme.code": "kssb"},
            "splitValuePattern": "(\\w+)(?:/(5|6|7|8))?",
            "splitValueProperties": ["code", "version"],
            "rejoin": "/"
          }
        }
      ],
      "$2": {
        "link": "inScheme",
        "resourceType": "ConceptScheme",
        "property": "code"
      },
      "$b": {"property": "classificationItem"},
      "$q": {"link": "source", "resourceType": "Source", "property": "label"},
      "$6": {"property": "marc:fieldref"},
      "_spec": [
        {
          "source": {
            "084": {"ind1": " ", "ind2": " ", "subfields": [
              {"a": "Fut.021(x)"},
              {"2": "kssb/5"}
            ]}},
          "result": {"mainEntity": {
            "instanceOf": {
              "@type": "Text",
              "classification": [
                {
                  "@type": "Classification",
                  "code": "Fut.021(x)",
                  "inScheme": {
                    "@id": "https://id.kb.se/term/kssb/5/",
                    "@type": "ConceptScheme",
                    "code": "kssb",
                    "version": "5"
                  }
                }
              ]
            }
          }}
        }
      ]
    },

    "085": {"ignored": true, "NOTE:record-count": 21, "NOTE:LC": "nac", "NOTE:local": "ANVÄNDS NORMALT EJ"},
    "086": {},
    "088": {},
    "090": {"ignored": true, "NOTE:record-count": 67, "NOTE:LC": "OBSOLETE, 1982", "NOTE:OCLC": "Locally Assigned LC-type Call Number. Field 090 is not part of the standard MARC 21 Bibliographic format.", "NOTE:local": "Ej i formathandboken."},
    "092": {"ignored": true, "NOTE:record-count": 15, "NOTE:LC": "Not part of BF2 conversion", "NOTE:OCLC": "Locally Assigned Dewey Call Number. Field 092 is not part of the standard MARC 21 Bibliographic format.", "NOTE:local": "Ej i formathandboken."},
    "096": {"ignored": true, "NOTE:record-count": 2, "NOTE:LC": "Not part of BF2 conversion", "NOTE:OCLC": "Locally Assigned NLM-type Call Number. Field 096 is not part of the standard MARC 21 Bibliographic format.", "NOTE:local": "Ej i formathandboken."},
    "098": {"ignored": true, "NOTE:record-count": 5, "NOTE:LC": "Not part of BF2 conversion", "NOTE:OCLC": "Other Classification Schemes. Field 098 is not part of the standard MARC 21 Bibliographic format.", "NOTE:local": "Ej i formathandboken."},
    "099": {"ignored": true, "NOTE:record-count": 2, "NOTE:LC": "Not part of BF2 conversion", "NOTE:OCLC": "Local Free-Text Call Number. Field 099 is not part of the standard MARC 21 Bibliographic format.", "NOTE:local": "Ej i formathandboken."},

    "100": {
      "aboutEntity": "?work",
      "include": ["contributiondata", "titledetails1xx7xx"],
      "resourceType": "PrimaryContribution",
      "$0": {"about": "_:agent", "addLink": "identifiedBy", "property": "value"},
      "$6": {"property": "marc:fieldref"},
      "subfieldOrder": "a b c q d j g u e 4 t n p l k f",
      "_spec": [
        {
          "source": {
            "100": {"ind1": "1", "ind2": " ", "subfields": [
              {"a": "Jansson, Tove,"},
              {"d": "1914-2001"}
          ]}},
          "normalized": {
            "100": {"ind1": "1", "ind2": " ", "subfields": [
              {"a": "Jansson, Tove"},
              {"d": "1914-2001"}
          ]}},
          "result": {"mainEntity": {
            "instanceOf": {
              "@type": "Text",
              "contribution": [
                {
                  "@type": "PrimaryContribution",
                  "agent": {"@type": "Person",
                    "familyName":  "Jansson",
                    "givenName":  "Tove",
                    "lifeSpan":  "1914-2001"}
                }
              ]
            }
          }}
        },
        {
          "source": {
            "100": {"ind1": "0", "ind2": " ", "subfields": [
              {"a": "Dr. X."}
            ]}},
          "normalized": {
            "100": {"ind1": "0", "ind2": " ", "subfields": [
              {"a": "Dr. X."}
            ]}},
          "result": {"mainEntity": {
            "instanceOf": {
              "@type": "Text",
              "contribution": [
                {
                  "@type": "PrimaryContribution",
                  "agent": {"@type": "Person",
                    "name":  "Dr. X."
                  }
                }
              ]
            }
          }}
        },
        {
          "source": {
            "100": {"ind1": "0", "ind2": " ", "subfields": [
              {"a": "Haakon"},
              {"b": "IV Haakonsson, "},
              {"c": "King of Norway, "},
              {"d": "1204-1263, "},
              {"e": "author."},
              {"4": "aut"}
            ]}},
          "normalized": {
            "100": {"ind1": "0", "ind2": " ", "subfields": [
              {"a": "Haakon"},
              {"b": "IV Haakonsson,"},
              {"c": "King of Norway,"},
              {"d": "1204-1263"},
              {"e": "author."},
              {"4": "aut"}
            ]}},
          "result": {"mainEntity": {
            "instanceOf": {
              "@type": "Text",
              "contribution": [
                {
                  "@type": "PrimaryContribution",
                  "agent": {"@type": "Person",
                    "marc:numeration": "IV Haakonsson,",
                    "marc:titleOther":  ["King of Norway,"],
                    "name":  "Haakon",
                    "lifeSpan": "1204-1263"
                  },
                  "role" : [ {
                    "label" : "author."
                  }, {
                    "code" : "aut"
                  } ]
                }
              ]
            }
          }}
        },
        {
          "source": {
            "100": {"ind1": "3", "ind2": " ", "subfields": [
              {"a": "Bexelius"}
            ]}},
          "normalized": {
            "100": {"ind1": "3", "ind2": " ", "subfields": [
              {"a": "Bexelius"}
            ]}},
          "result": {"mainEntity": {
            "instanceOf": {
              "@type": "Text",
              "contribution": [
                {
                  "@type": "PrimaryContribution",
                  "agent": {"@type": "Family",
                    "name":  "Bexelius"
                  }
                }
              ]
            }
          }}
        },
        {
          "source": {
            "100": {"ind1": "1", "ind2": " ", "subfields": [
              {"a": "Andersson, Lars"},
              {"c": "arkeolog"},
              {"d": "1961-"}
            ]}},
          "result": {"mainEntity": {
            "instanceOf": {
              "@type": "Text",
              "contribution": [
                {
                  "@type": "PrimaryContribution",
                  "agent": {"@type": "Person",
                    "familyName":  "Andersson",
                    "givenName":  "Lars",
                    "lifeSpan":  "1961-",
                    "marc:titleOther": ["arkeolog"]}
                }
              ]
            }
          }}
        },
        {
          "source": {
            "100": {"ind1": "0", "ind2": " ", "subfields": [
              {"a": "Andersson"},
              {"c": "arkeolog"},
              {"d": "1961-"}
            ]}},
          "result": {"mainEntity": {
            "instanceOf": {
              "@type": "Text",
              "contribution": [
                {
                  "@type": "PrimaryContribution",
                  "agent": {"@type": "Person",
                    "name":  "Andersson",
                    "lifeSpan":  "1961-",
                    "marc:titleOther": ["arkeolog"]}
                }
              ]
            }
          }}
        },
        {
          "source": {
            "100": {"ind1": "1", "ind2": " ", "subfields": [
              {"a": "Wetherell, Elizabeth"},
              {"g": "pseud. för Susan Warner."}
            ]}},
          "result": {"mainEntity": {
            "instanceOf": {
              "@type": "Text",
              "contribution": [
                {
                  "@type": "PrimaryContribution",
                  "agent": {"@type": "Person",
                    "comment": ["pseud. för Susan Warner."],
                    "familyName":  "Wetherell",
                    "givenName":  "Elizabeth"}
                }
              ]
            }
          }}
        }
      ]
    },

    "110": {
      "aboutEntity": "?work",
      "addLink": "contribution",
      "resourceType": "PrimaryContribution",
      "include": ["agentdataOrganization", "workdetails"],
      "pendingResources": {
        "_:agent": {"link": "agent", "resourceType": "Organization", "required": true},
        "_:place": {"about": "_:agent", "addLink": "place", "resourceType": "Place"}
      },
      "subfieldOrder": "a b n d c g u e 4 t p l k f",
      "$0": {"addLink": "identifiedBy", "property": "value"},
      "$4": {"addLink": "role", "property": "code", "uriTemplate": "{code}", "TODO:mapping": "relatorCode"},
      "$e": {"addLink": "role", "property": "label"},

      "TODO": "move k, n and p to other entity (title/-part)?",
      "$k": {"addProperty": "qualifier"},
      "$p": {"addProperty": "partName"},

      "computeLinks": {"use": "$4", "mapping": "relatorCode"},
      "TODO": [
        "change splitValueProperties to work on result, to handle match combo"
      ],

      "match":[
        {
          "when": "i1=2 & $b",
          "include": ["agentdataOrganizationSubUnit", "workdetails"],
          "pendingResources": {
            "_:agent": {"link": "agent", "resourceType": "Organization", "required": true},
            "_:isPartOf": {"about": "_:agent", "link": "isPartOf", "resourceType": "Organization"},
            "_:place": {"about": "_:agent", "addLink": "place", "resourceType": "Place"}
          }
        },
        {
          "when": "i1=1 & $b",
          "include": ["agentdataOrganizationSubUnit", "workdetails"],
          "pendingResources": {
            "_:agent": {"link": "agent", "resourceType": "Jurisdiction", "required": true},
            "_:isPartOf": {"about": "_:agent", "link": "isPartOf", "resourceType": "Jurisdiction"},
            "_:place": {"about": "_:agent", "addLink": "place", "resourceType": "Place"}
          }
        },
        {
          "when": "i1=0 & $b",
          "include": ["agentdataOrganizationSubUnit", "workdetails"],
          "pendingResources": {
            "_:agent": {"link": "agent", "resourceType": "Organization", "required": true},
            "_:isPartOf": {"about": "_:agent", "link": "isPartOf", "resourceType": "Organization"},
            "_:place": {"about": "_:agent", "addLink": "place", "resourceType": "Place"}
          }
        },
        {
          "when": "i1=2",
          "include": ["agentdataOrganization", "workdetails"],
          "pendingResources": {
            "_:agent": {"link": "agent", "resourceType": "Organization", "required": true},
            "_:place": {"about": "_:agent", "addLink": "place", "resourceType": "Place"}
          }
        },
        {
          "when": "i1=1",
          "include": ["agentdataOrganization", "workdetails"],
          "pendingResources": {
            "_:agent": {"link": "agent", "resourceType": "Jurisdiction", "required": true},
            "_:place": {"about": "_:agent", "addLink": "place", "resourceType": "Place"}
          }
        },
        {
          "when": "i1=0",
          "include": ["agentdataOrganization", "workdetails"],
          "pendingResources": {
            "_:agent": {"link": "agent", "resourceType": "Organization", "required": true},
            "_:place": {"about": "_:agent", "addLink": "place", "resourceType": "Place"}
          }
        }
      ],
<<<<<<< HEAD
      "$n": {"about": "_:agent", "addProperty": "partNumber", "punctuationChars": ","},
=======
      "computeLinks": {"use": "$4", "mapping": "relatorCode"},
      "$0": {"addLink": "identifiedBy", "property": "value"},
      "$4": {"addLink": "role", "property": "code", "uriTemplate": "{code}", "TODO:mapping": "relatorCode"},
      "$e": {"addLink": "role", "property": "label"},
      "$6": {"property": "marc:fieldref"},
      "TODO": [
        "change splitValueProperties to work on result, to handle match combo"
      ],
      "subfieldOrder": "a b n d c g u e 4 t p l k f",
>>>>>>> 967a5714
      "_spec": [
        {
          "source": {
            "110": {"ind1": "0", "ind2": " ", "subfields": [
              {"a": "Wolters Kluwer"},
              {"b": "Norstedts Juridik"},
              {"c": "Sthlm"}
            ]}},
          "normalized": {
            "110": {"ind1": "2", "ind2": " ", "subfields": [
              {"a": "Wolters Kluwer"},
              {"b": "Norstedts Juridik"},
              {"c": "Sthlm"}
            ]}},
          "result": {"mainEntity": {
            "instanceOf": {
              "@type": "Text",
              "contribution": [
                {
                  "@type": "PrimaryContribution",
                  "agent": {
                    "@type": "Organization",
                    "marc:subordinateUnit" : ["Norstedts Juridik"],
                    "isPartOf": {
                      "@type": "Organization",
                      "name": "Wolters Kluwer"
                    },
                    "place" : [{
                      "@type" : "Place",
                      "label" : "Sthlm"
                    }]
                  }
                }]
            }
          }}
        },
        {
          "source": {
            "110": {"ind1": "1", "ind2": " ", "subfields": [
              {"a": "Sverige."},
              {"b": "Kulturdepartementet"},
              {"c": "Sthlm"}
            ]}},
          "result": {"mainEntity": {
            "instanceOf": {
              "@type": "Text",
              "contribution": [
                {
                  "@type": "PrimaryContribution",
                  "agent": {
                    "@type": "Jurisdiction",
                    "marc:subordinateUnit" : ["Kulturdepartementet"],
                    "isPartOf": {
                      "@type": "Jurisdiction",
                      "name": "Sverige."
                    },
                    "place" : [{
                      "@type" : "Place",
                      "label" : "Sthlm"
                    }]
                  }
                }]
            }
          }}
        },
        {
          "source": {
            "110": {"ind1": "2", "ind2": " ", "subfields": [
              {"a": "Wolters Kluwer"},
              {"b": "Norstedts Juridik"},
              {"k": "Grupptitel"}
            ]}},
          "result": {"mainEntity": {
            "instanceOf": {
              "@type": "Text",
              "contribution": [
                {
                  "@type": "PrimaryContribution",
                  "agent": {
                    "@type": "Organization",
                    "marc:subordinateUnit" : ["Norstedts Juridik"],
                    "isPartOf": {
                      "@type": "Organization",
                      "name": "Wolters Kluwer"
                    }
                  },
                  "qualifier": ["Grupptitel"]
                }
              ]
            }
          }}
        },
        {
          "source": {
            "110": {"ind1": "2", "ind2": " ", "subfields": [
              {"a": "Mujeres Ayudando la Raza (Organization : University of California, Davis)"},
              {"b": "Conference"},
              {"n": "(2nd :"},
              {"d": "1998 :"},
              {"c": "University of California, Davis"},
              {"e": "author"},
              {"e": "issuing body."}
            ]}},
          "result": {"mainEntity": {
            "instanceOf": {
              "@type": "Text",
              "contribution": [
                {
                  "@type": "PrimaryContribution",
                  "agent": {
                    "@type": "Organization",
                    "date": ["1998 :"],
                    "marc:subordinateUnit" : ["Conference"],
                    "isPartOf": {
                      "@type": "Organization",
                      "name": "Mujeres Ayudando la Raza (Organization : University of California, Davis)"
                    },
                    "place" : [{
                      "@type" : "Place",
                      "label": "University of California, Davis"
                    }],
                    "partNumber": ["(2nd :"]
                  },
                  "role" : [ {
                    "label" : "author"
                  },
                    {
                      "label" : "issuing body."
                    }]
                }]
              }
            }
          }
        }
      ]
    },

    "111": {
      "aboutEntity": "?work",
      "include": "agentdataMeeting",
      "addLink": "contribution",
      "resourceType": "PrimaryContribution",
      "pendingResources": {
        "_:agent": {"link": "agent", "resourceType": "Meeting", "required": true},
        "_:place": {"about": "_:agent", "addLink": "place", "resourceType": "Place"}
      },
      "TODO:computeLinks": {"use": "$4", "mapping": "relatorCode"},
      "i1": {"marcDefault": "2"},
      "$0": {"addLink": "identifiedBy", "property": "value"},
      "$4": {"addLink": "role", "property": "code", "uriTemplate": "{code}", "TODO:mapping": "relatorCode"},
      "$j": {"addLink": "role", "property": "label"},
<<<<<<< HEAD
      "$n": {"about": "_:agent", "addProperty": "partNumber", "punctuationChars": ","},
=======
      "$6": {"property": "marc:fieldref"},
>>>>>>> 967a5714
      "FIXME": "Change subfield order in specs. Bug in orderedAndGroupedSubfields",
      "subfieldOrder": "a q n d c g e u j 4 t p l k f",
      "TODO:$j": "",
      "_spec": [
        {
          "source": {
            "111": {"ind1": "1", "ind2": " ", "subfields": [
              {"a": "Paris"},
              {"q": "Peace Conference"},
              {"d": "1919"},
              {"g": "Projected, not held"}
            ]}},
          "normalized": {
            "111": {"ind1": "2", "ind2": " ", "subfields": [
              {"a": "Paris"},
              {"q": "Peace Conference"},
              {"d": "1919"},
              {"g": "Projected, not held"}
            ]}},
          "result": {"mainEntity": {
            "instanceOf": {
              "@type": "Text",
              "contribution": [
                {
                  "@type": "PrimaryContribution",
                  "agent": {
                    "@type": "Meeting",
                    "name": "Paris",
                    "additionalName": "Peace Conference",
                    "date": ["1919"],
                    "comment" : ["Projected, not held"]
                  }
                }]
            }
          }}
        },
        {
          "source": {
            "111": {"ind1": "2", "ind2": " ", "subfields": [
              {"a": "World Peace Conference"},
              {"n": "1st"},
              {"d": "1959"},
              {"e": "Delegation from Sweden"},
              {"c": "Paris, France"}
            ]}},
          "result": {"mainEntity": {
            "instanceOf": {
              "@type": "Text",
              "contribution": [
                {
                  "@type": "PrimaryContribution",
                  "agent": {
                    "@type": "Meeting",
                    "date": ["1959"],
                    "name": "World Peace Conference",
                    "partNumber": ["1st"],
                    "place" : [{
                      "@type" : "Place",
                      "label" : "Paris, France"
                    }],
                    "marc:subordinateUnit" : [ "Delegation from Sweden" ]}
                }]
            }
          }}
        },
        {
          "source": {
            "111": {"ind1": "2", "ind2": " ", "subfields": [
              {"a": "Conference on Occupational Health Issues Affecting Secretarial and Clerical Personnel"},
              {"e": "2nd"},
              {"d": "1981"},
              {"c": "Cincinatti, Ohio"},
              {"j": "author"},
              {"4": "aut"}
            ]}},
          "normalized": {
            "111": {"ind1": "2", "ind2": " ", "subfields": [
              {"a": "Conference on Occupational Health Issues Affecting Secretarial and Clerical Personnel"},
              {"d": "1981"},
              {"e": "2nd"},
              {"c": "Cincinatti, Ohio"},
              {"j": "author"},
              {"4": "aut"}
            ]}},
          "result": {"mainEntity": {
            "instanceOf": {
              "@type": "Text",
              "contribution": [
                {
                  "@type": "PrimaryContribution",
                  "agent": {
                    "@type": "Meeting",
                    "date": ["1981"],
                    "name": "Conference on Occupational Health Issues Affecting Secretarial and Clerical Personnel",
                    "marc:subordinateUnit": ["2nd"],
                    "place" : [{
                      "@type" : "Place",
                      "label" : "Cincinatti, Ohio"
                    }]},
                  "role": [
                    {"label": "author"},
                    {"code": "aut"}]
                }]
            }
          }}
        }
      ]
    },

    "130": {
      "aboutEntity": "?work",
      "link": "expressionOf",
      "include": ["titledetails1xx7xx"],
      "resourceType": "Work",
      "aboutAlias": "_:work",
      "pendingResources": {
        "_:title": {
          "about": "_:work", "addLink": "hasTitle", "resourceType": "Title",
          "embedded": true
        }
      },
      "i1": {"about": "_:title", "property": "marc:nonfilingChars"},
      "$a": {"about": "_:title", "property": "mainTitle"},
      "$d": {"property": "legalDate"},
      "$0": {"addLink": "identifiedBy", "property": "value"},
<<<<<<< HEAD
      "subfieldOrder": "a d m n r p k l s f o",
=======
      "$6": {"property": "marc:fieldref"},
>>>>>>> 967a5714
      "_spec": [
        {
          "source": {
            "130": {"ind1": "0", "ind2": " ", "subfields": [
              {"a": "Treaty of the Non-proliferation of Nuclear Weapons"},
              {"d": "(1968)."},
              {"l": "Spanish."},
              {"f": "1977."}
            ]}},
          "normalized": {
            "130": {"ind1": "0", "ind2": " ", "subfields": [
              {"a": "Treaty of the Non-proliferation of Nuclear Weapons"},
              {"d": "(1968)."},
              {"l": "Spanish."},
              {"f": "1977."}
            ]}},
          "result": {"mainEntity": {
            "instanceOf": {
              "@type": "Text",
              "expressionOf": {
                "@type": "Work",
                "hasTitle" : [ {
                  "@type" : "Title",
                  "mainTitle" : "Treaty of the Non-proliferation of Nuclear Weapons",
                  "marc:nonfilingChars" : "0"
                } ],
                "language": {"@type": "Language", "label": "Spanish."},
                "legalDate": "(1968).",
                "originDate": "1977."
              }
            }
          }}
        }
      ]
    },

    "210": {
      "include": ["titlesearchelem"],
      "aboutEntity": "?thing",
      "addLink": "hasTitle",
      "resourceType": "AbbreviatedTitle",
      "aboutAlias": "_:title",
      "embedded": true,
      "i2": {
        "link": "source",
        "resourceType": "Source",
        "property": "code",
        "tokenMap": {
          " ": "issnkey"
        },
        "definedElsewhereToken": "0"
      },
      "$2": {
        "requires-i2": "0",
        "link": "source",
        "resourceType": "Source",
        "property": "code"
      },
      "$a": {"property": "mainTitle"},
      "$b": {"property": "qualifier"},
      "_spec": [
        {
          "source": {
            "210": {"ind1": "1", "ind2": "0", "subfields": [
              {"a": "Mensuration photogrammetrie genie rural"},
              {"2": "dnlm"}
            ]}},
          "result": {"mainEntity": {
            "hasTitle": [{
              "@type": "AbbreviatedTitle",
              "mainTitle":  "Mensuration photogrammetrie genie rural",
              "source" : {
                "@type" : "Source",
                "code" : "dnlm"
              }
            }]
          }}
        },
        {
          "source": {
            "210": {"ind1": "0", "ind2": " ", "subfields": [
              {"a": "Plant prot. bull."} ,
              {"b": "(Faridabad)"}
            ]}},
          "result": {"mainEntity": {
            "hasTitle": [{
              "@type": "AbbreviatedTitle",
              "mainTitle":  "Plant prot. bull.",
              "qualifier": "(Faridabad)",
              "marc:searchElement" : false,
              "source" : {
                "@type" : "Source",
                "code" : "issnkey"
              }
            }]
          }}
        }
      ]
    },

    "222": {
      "aboutEntity": "?thing",
      "NOTE:domainIncludes": "Serial/Periodical",
      "addLink": "hasTitle",
      "embedded": true,
      "resourceType": "KeyTitle",
      "$a": {"property": "mainTitle"},
      "$b": {"property": "qualifier"},
      "i2": {"property": "marc:nonfilingChars"},
      "$6": {"property": "marc:fieldref"},
      "_spec": [
        {
          "source": {
            "222": {"ind1": " ", "ind2": "0", "subfields": [
              {"a": "Plant prot. bull."} ,
              {"b": "(Faridabad)"}
            ]}},
          "result": {"mainEntity": {
            "hasTitle": [{
              "@type": "KeyTitle",
              "mainTitle": "Plant prot. bull.",
              "qualifier": "(Faridabad)",
              "marc:nonfilingChars" : "0"
            }]
          }}
        }
      ]
    },

    "240": {
      "aboutEntity": "?work",
      "aboutAlias": "_:work",
      "i2": {"about": "_:title", "property": "marc:nonfilingChars"},
      "include": ["titledetails1xx7xx", "titlesearchelem"],
      "pendingResources": {
        "_:title": {
          "about": "_:work", "addLink": "hasTitle", "resourceType": "Title",
          "embedded": true
        }
      },
      "TODO": "See also 100$t and 130.",
      "$a": {"about": "_:title", "property": "mainTitle"},
      "$d": {"property": "legalDate"},
      "$0": {
        "aboutEntity": "?work",
        "addLink": "describedBy", "resourceType": "Record", "property": "controlNumber",
        "uriTemplate": "http://libris.kb.se/auth/{_}"
      },
      "$6": {"property": "marc:fieldref"},
      "_spec": [
        {
          "source": {
            "240": {"ind1": "0", "ind2": " ", "subfields": [
              {"a": "Moyen âge"},
              {"l": "Engelska."}
            ]}},
          "result": {"mainEntity": {
            "instanceOf": {
              "@type": "Text",
              "hasTitle": [ {
                "@type": "Title",
                "mainTitle": "Moyen âge",
                "marc:searchElement" : false,
                "marc:nonfilingChars" : " "
              } ],
              "language": {"@type": "Language", "label": "Engelska."}
            }
          }}
        }
      ]
    },

    "242": {
      "include": ["structuredtitle", "titlesearchelem"],
      "aboutEntity": "?thing",
      "addLink": "marc:hasTranslatedTitle",
      "resourceType": "Title",
      "aboutAlias": "_:title",
      "embedded": true,
      "$c": {"property": "responsibilityStatement"},
      "$h": {"property": "marc:mediaTerm"},
      "$y": {"link": "language", "resourceType": "Language", "property": "code"},
      "i2": {"about": "_:title", "property": "marc:nonfilingChars"},
      "TODO": "Translation of? merge into 245?",
      "_spec": [
        {
          "source": {
            "242": {"ind1": "1", "ind2": "0", "subfields": [
              {"a": "New regulation on public order"} ,
              {"b": "an addendum to the instruction of the ward chairmen."},
              {"y": "eng"}
            ]}},
          "result": {"mainEntity": {
            "marc:hasTranslatedTitle": [{
              "@type": "Title",
              "mainTitle": "New regulation on public order",
              "titleRemainder": "an addendum to the instruction of the ward chairmen.",
              "language": {"@type": "Language", "code": "eng"},
              "marc:nonfilingChars" : "0"
            }]
          }}
        },
        {
          "source": {
            "242": {"ind1": "1", "ind2": "0", "subfields": [
              {"a": "Annals of chemistry"} ,
              {"n": "Series C,."},
              {"p": "Organic chemistry and biochemistry."},
              {"y": "eng"}
            ]}},
          "result": {"mainEntity": {
            "marc:hasTranslatedTitle": [{
              "@type": "Title",
              "mainTitle": "Annals of chemistry",
              "hasPart" : [{
                "@type" : "TitlePart",
                "partName" : "Organic chemistry and biochemistry.",
                "partNumber" : "Series C,."
              }],
              "language": {"@type": "Language", "code": "eng"},
              "marc:nonfilingChars" : "0"
            }]
          }}
        }
      ]
    },

    "243": {
      "aboutEntity": "?work",
      "aboutAlias": "_:work",
      "include": ["titledetails1xx7xx", "titlesearchelem"],
      "pendingResources": {
        "_:title": {
          "addLink": "hasTitle",
          "NOTE:marc-repeatable?": false,
          "resourceType": "CollectiveTitle",
          "embedded": true
        }
      },
      "$a": {"about": "_:title", "property": "mainTitle"},
      "$d": {"property": "legalDate"},
      "i2": {"about": "_:title", "property": "marc:nonfilingChars"},
      "_spec": [
        {
          "source": {
            "243": {"ind1": "1", "ind2": "0", "subfields": [
              {"a": "Philosophical works"} ,
              {"k": "Selsections"}
            ]}},
          "result": {"mainEntity": {
            "instanceOf": {
              "@type": "Text",
              "hasTitle": [ {
                "@type": "CollectiveTitle",
                "mainTitle": "Philosophical works",
                "marc:formSubheading": ["Selsections"],
                "marc:nonfilingChars": "0"
              } ]
            }
          }}
        },
        {
          "source": {
            "243": {"ind1": "1", "ind2": "0", "subfields": [
              {"a": "Correspondence"},
              {"l": "English"},
              {"s": "Selections"}
            ]}},
          "result": {"mainEntity": {
            "instanceOf": {
              "@type": "Text",
              "hasTitle": [ {
                "@type": "CollectiveTitle",
                "mainTitle": "Correspondence",
                "marc:nonfilingChars": "0"
              } ],
              "language": {"@type": "Language", "label": "English"},
              "marc:version": "Selections"
            }
          }}
        }
      ]
    },

    "245": {
      "include": ["structuredtitle", "titlesearchelem"],
      "aboutEntity": "?thing",
      "addLink": "hasTitle",
      "resourceType": "Title",
      "embedded": true,
      "aboutAlias": "_:title",
      "subfieldOrder": "a b c p n ... h",
      "$c": {
        "aboutEntity": "?thing", "property": "responsibilityStatement",
        "leadingPunctuation": "/", "trailingPunctuation": ".",
        "NOTE": "punctuation may include data about included parts (e.g. short stories)"
      },
      "$f": {"aboutEntity": "?thing", "property": "marc:inclusiveDates"},
      "$g": {"aboutEntity": "?thing", "property": "marc:bulkDates"},
      "$h": {"aboutEntity": "?thing", "property": "marc:mediaTerm", "surroundingChars": "[]"},
      "$s": {"property": "version"},
      "$6": {"property": "marc:fieldref"},
      "i2": {"property": "marc:nonfilingChars"},
      "_spec": [
        {
          "source": {
            "245": {"ind1": "1", "ind2": "0", "subfields": [
              {"a": "Anteckningar från en ö"}
          ]}},
          "result": {"mainEntity": {
            "hasTitle": [ {"@type": "Title",
              "mainTitle":  "Anteckningar från en ö",
              "marc:nonfilingChars": "0"
            } ]
          }}
        },
        {
          "source": {
            "245": {"ind1": "0", "ind2": "0", "subfields": [
              {"a": "Anteckningar från en ö /"},
              {"c": "Tove Jansson, Tuulikki Pietilä."}
          ]}},
          "result": {"mainEntity": {
            "hasTitle": [ {"@type": "Title",
              "mainTitle":  "Anteckningar från en ö",
              "marc:searchElement": false,
              "marc:nonfilingChars": "0"
            } ],
            "responsibilityStatement":  "Tove Jansson, Tuulikki Pietilä"
          }}
        }
      ]
    },

    "246": {
      "include": ["structuredtitle"],
      "aboutEntity": "?thing",
      "addLink": "hasTitle",
      "embedded": true,
      "i1": {
        "link": "marc:searchControl",
        "uriTemplate": "{+_}",
        "tokenMap": {
          "0": "marc:NoteNoAddedEntry",
          "1": "marc:NoteAddedEntry",
          "2": "marc:NoNoteNoAddedEntry",
          "3": "marc:NoNoteAddedEntry"
        },
        "marcDefault": "1"
      },
      "i2": {
        "property": "@type",
        "overwrite": true,
        "TODO:if _": "use $i",
        "tokenMap": {
          " ": "VariantTitle",
          "0": "TitlePart",
          "1": "ParallelTitle",
          "2": "DistinctiveTitle",
          "3": "marc:OtherTitle",
          "4": "CoverTitle",
          "5": "TitlePage",
          "6": "CaptionTitle",
          "7": "RunningTitle",
          "8": "SpineTitle"
        }
      },
      "$f": {"property": "date"},
      "$g": {"property": "comment"},
      "$h": {"property": "marc:mediaTerm", "surroundingChars": "[]"},
      "$i": {"property": "typeNote"},
      "$6": {"property": "marc:fieldref"},
      "subfieldOrder": "i ...",
      "_spec": [
        {
          "source": {
            "246": {"ind1": "1", "ind2": "6", "subfields": [
              {"a": "Newspaper index"},
              {"f": "January 1982-"}
            ]}},
          "result": {"mainEntity": {
            "hasTitle": [{
              "@type": "CaptionTitle",
              "mainTitle": "Newspaper index",
              "date": "January 1982-",
              "marc:searchControl" : {
                "@id" : "marc:NoteAddedEntry"
              }
            }]
          }}
        },
        {
          "source": {
            "246": {"ind1": "1", "ind2": " ", "subfields": [
              {"i": "At head of title:"},
              {"a": "Science and public affairs"},
              {"f": "January 1970-April 1974"}
            ]}},
          "result": {"mainEntity": {
            "hasTitle": [{
              "@type": "VariantTitle",
              "typeNote": "At head of title:",
              "mainTitle": "Science and public affairs",
              "date": "January 1970-April 1974",
              "marc:searchControl" : {
                "@id" : "marc:NoteAddedEntry"
              }
            }]
          }}
        }
      ]
    },

    "247": {
      "TODO": "Previously misused as 246?",
      "include": ["structuredtitle"],
      "NOTE:domainIncludes": "Integrating",
      "aboutEntity": "?thing",
      "addLink": "marc:previousTitle",
      "embedded": true,
      "resourceType": "Title",
      "i1": {
        "property": "marc:isAddedEntry",
        "tokenMap": {"1": true},
        "marcDefault": "0"
      },
      "i2": {
        "property": "marc:showRemark",
        "tokenMap": {"1": true},
        "marcDefault": "0"
      },
      "$f": {"property": "date"},
      "$g": {"property": "comment"},
      "$h": {"property": "marc:mediaTerm"},
      "$x": {"addProperty": "issn"},
      "spec_": [
        {
          "source": {
            "247": {"ind1": "1", "ind2": "0", "subfields": [
              {"a": "Everywoman's magazine"},
              {"f": "v.5, no. 6.(1963-)-v.10, no. 1 (1967)"}
            ]}},
          "result": {"mainEntity": {
            "marc:previousTitle": [{
              "@type": "TitlePart",
              "mainTitle": "Everywoman's magazine",
              "date": "v.5, no. 6.(1963-)-v.10, no. 1 (1967)"
            }]
          }}
        },
        {
          "source": {
            "247": {"ind1": "0", "ind2": "0", "subfields": [
              {"a": "Customs and excise circular"},
              {"n": "Part 2"},
              {"f": "1923-1925"},
              {"x": "0019-8536"}
            ]}},
          "result": {"mainEntity": {
            "marc:previousTitle": [{
              "@type": "TitlePart",
              "mainTitle": "Customs and excise circular",
              "partNumber": "Part 2",
              "date": "1923-1925",
              "issn": "0019-8536"
            }]
          }}
        }
      ]
    },

    "249": {},

    "250": {
      "aboutEntity": "?thing",
      "linkSubsequentRepeated": {
        "addLink": "otherEdition",
        "embedded": true
      },
      "$a": {"property": "editionStatement", "punctuationChars": "/"},
      "$b": {"property": "editionStatementRemainder"},
      "$3": {"link": "appliesTo", "resourceType": "Resource", "property": "label"},
      "$6": {"property": "marc:fieldref"},
      "_spec": [
        {
          "source": {"250": {"ind1": " ", "ind2": " ", "subfields": [{"a": "New ed."}, {"b": "2. pr."}]}},
          "result": {"mainEntity": {
            "editionStatement": "New ed.",
            "editionStatementRemainder": "2. pr."
          }}
        },
        {
          "source": {"250": {"ind1": " ", "ind2": " ", "subfields": [{"a": "New ed. /"}]}},
          "normalized": {"250": {"ind1": " ", "ind2": " ", "subfields": [{"a": "New ed."}]}},
          "result": {"mainEntity": {"editionStatement": "New ed."}}
        },
        {
          "source": [
            {"250": {"ind1": " ", "ind2": " ", "subfields": [{"a": "New"}]}},
            {"250": {"ind1": " ", "ind2": " ", "subfields": [{"a": "Newer"}]}}
          ],
          "result": {"mainEntity": {
            "editionStatement": "New",
            "otherEdition": [
              {"editionStatement": "Newer"}
            ]
          }}
        }
      ]
    },

    "254": {},

    "255": {
      "NOTE:domainIncludes": "Cartography",
      "aboutEntity": "?work",
      "addLink": "cartographicAttributes",
      "TODO:resourceType (to distinguish this 'free form' from 034)?": "marc:CartographicDescription",
      "resourceType": "Cartographic",
      "embedded": true,
      "$a": {"link": "scale", "resourceType": "Scale", "property": "label"},
      "$b": {"link": "projection", "resourceType": "Projection", "property": "label"},
      "$c": {"property": "coordinates"},
      "$d": {"property": "ascensionAndDeclination"},
      "$e": {"property": "equinox"},
      "$f": {"property": "outerGRing"},
      "$g": {"property": "exclusionGRing"}
    },

    "256": {
      "aboutEntity": "?thing",
      "$a": {"link": "digitalCharacteristic", "resourceType": "FileType", "property": "label"}
    },

    "257": {},
    "258": {},

    "260": {
      "aboutEntity": "?thing",
      "ignoreOnRevertInFavourOf": "264",
      "TODO:appendToExistingEntity": "When repeated field, exist to existing provisionActivity and don't create new provisionActivity",
      "pendingResources": {
        "_:publication": {"addLink": "publication", "resourceType": "Publication", "embedded": true},
        "_:pubPart": {"about": "_:publication", "addLink": "hasPart", "resourceType": "Publication", "subsumeSingle": true},
        "_:manufacture": {"addLink": "manufacture", "resourceType": "Manufacture", "embedded": true}
      },
      "TODO:groupByRepetitionAndPunctuationPattern": "$3 $a $b $c $e $f $g",
      "TODO": "Need to handle when both $ef together with $ab is repeated for Serials. See ex. 8257615",
      "i1": {
        "about": "_:publication",
        "property": "marc:isLatest",
        "tokenMap": {"2": null, "3": true},
        "marcDefault": " "
      },
      "$3": {
        "about": "_:publication",
        "link": "appliesTo",
        "resourceType": "Resource",
        "property": "label",
        "position": 0,
        "TODO": "put in first out-split entity"
      },
      "$a": {"aboutNew": "_:pubPart", "link": "place", "resourceType": "Place", "property": "label", "leadingPunctuation": " ;", "punctuationChars": ",:;"},
      "$b": {"aboutAltNew": "_:pubPart", "link": "agent", "resourceType": "Agent", "property": "label", "leadingPunctuation": " :", "punctuationChars": ",:;)"},
      "$c": {"about": "_:publication", "property": "date", "leadingPunctuation": ",", "punctuationChars": ",;"},
      "$e": {"aboutNew": "_:manufacture", "link": "place", "resourceType": "Place", "property": "label", "punctuationChars": ",:;", "surroundingChars" : "()"},
      "$f": {"about": "_:manufacture", "link": "agent", "resourceType": "Agent", "property": "label", "leadingPunctuation": " :", "punctuationChars": ",:;)"},
      "$g": {"about": "_:manufacture", "property": "date", "leadingPunctuation": ",", "punctuationChars": ",:;"},
      "$6": {"property": "marc:fieldref"},
      "_spec": [
        {
          "source": [
            {"260": {"ind1": " ", "ind2": " ",
              "subfields": [{"a": "Stockholm :"}, {"b": "Litteraturbanken,"}, {"c": "2012"}]}}
          ],
          "normalized": [
            {"264": {"ind1": " ", "ind2": "1",
              "subfields": [{"a": "Stockholm :"}, {"b": "Litteraturbanken ,"}, {"c": "2012"}]}}
          ],
          "result": {"mainEntity": {
            "publication":[
              {
                "@type": "Publication",
                "date": "2012",
                "place": {"@type": "Place", "label": "Stockholm"},
                "agent": {"@type": "Agent", "label": "Litteraturbanken"}
              }
            ]
          }}
        },
        {
          "source": [
            {"260": {"subfields": [{"a": "Stockholm :"}, {"b": "Litteraturbanken,"}, {"c": "2012"}]}},
            {"260": {"subfields": [{"a": "Stockholm :"}, {"b": "Norstedt,"}]}}
          ],
          "normalized": [
            {"264": {"ind1": " ", "ind2": "1",
              "subfields": [{"a": "Stockholm :"}, {"b": "Litteraturbanken ,"}, {"c": "2012"}]
            }},
            {"264": {"ind1": " ", "ind2": "1",
              "subfields": [{"a": "Stockholm :"}, {"b": "Norstedt"} ]
            }}
          ],
          "result": {"mainEntity": {
            "publication": [
              {
                "@type": "Publication",
                "date": "2012",
                "place": {"@type": "Place", "label": "Stockholm"},
                "agent": {"@type": "Agent", "label": "Litteraturbanken"}
              },
              {
                "@type": "Publication",
                "place": {"@type": "Place", "label": "Stockholm"},
                "agent": {"@type": "Agent", "label": "Norstedt"}
              }
            ]
          }}
        },
        {
          "source": {
            "260": {"subfields": [
              {"a": "London ;"},
              {"a": "New York :"}, {"b": "Routledge Falmer ;"},
              {"a": "[London] :"}, {"b": "Open University,"},
              {"c": "2002"}]}
          },
          "normalized": [
            {"264": {"ind1": " ", "ind2": "1",
              "subfields": [
                {"a": "London ;"},
                {"a": "New York :"}, {"b": "Routledge Falmer ;"},
                {"a": "[London] :"}, {"b": "Open University ,"},
                {"c": "2002"}
              ]
            }}
          ],
          "result": {"mainEntity": {
            "publication": [
              {
                "@type": "Publication",
                "hasPart": [
                  {
                    "@type": "Publication",
                    "place": {"@type": "Place", "label":  "London"}
                  },
                  {
                    "@type": "Publication",
                    "place": {"@type": "Place", "label":  "New York"},
                    "agent":  {"@type": "Agent", "label": "Routledge Falmer"}
                  },
                  {
                    "@type": "Publication",
                    "place": {"@type": "Place", "label":  "[London]"},
                    "agent":  {"@type": "Agent", "label": "Open University"}
                  }
                ],
                "date":  "2002"
              }
            ]
          }}
        },
        {
          "source": {
            "260": {"subfields": [
              {"a": "London :"},
              {"b": "Routledge Falmer :"},
              {"b": "Open University,"},
              {"c": "2002"}]}
          },
          "normalized": [
            {"264": {"ind1": " ", "ind2": "1",
              "subfields": [
                {"a": "London :"},
                {"b": "Routledge Falmer :"},
                {"b": "Open University ,"},
                {"c": "2002"}
              ]
            }}
          ],
          "result": {"mainEntity": {
            "publication": [
              {
                "@type": "Publication",
                "hasPart": [
                  {
                    "@type": "Publication",
                    "place": {"@type": "Place", "label":  "London"},
                    "agent":  {"@type": "Agent", "label": "Routledge Falmer"}
                  },
                  {
                    "@type": "Publication",
                    "agent":  {"@type": "Agent", "label": "Open University"}
                  }
                ],
                "date":  "2002"
              }
            ]
          }}
        },
        {
          "source": {
            "260": {"subfields": [
              {"a": "London ;"},
              {"a": "New York :"}, {"b": "Routledge Falmer,"},
              {"c": "2002"}]}
          },
          "normalized": [
            {"264": {"ind1": " ", "ind2": "1",
              "subfields": [
                {"a": "London ;"},
                {"a": "New York :"}, {"b": "Routledge Falmer ,"},
                {"c": "2002"}
              ]
            }}
          ],
          "result": {"mainEntity": {
            "publication": [
              {
                "@type": "Publication",
                "hasPart": [
                  {
                    "@type": "Publication",
                    "place": {"@type": "Place", "label":  "London"}
                  },
                  {
                    "@type": "Publication",
                    "place": {"@type": "Place", "label":  "New York"},
                    "agent":  {"@type": "Agent", "label": "Routledge Falmer"}
                  }
                ],
                "date":  "2002"
              }
            ]
          }}
        },
        {
          "source": {
            "260": {"ind1": " ", "ind2": " ", "subfields": [
              {"a": "Stockholm"}, {"b": "Bonnier"}, {"c": "1996"},
              {"e": "Finland"},
              {"a": "Stockholm"}, {"b": "Wolters Kluwer"},
              {"e": "Stockholm"}, {"f": "Fram"}
            ]}
          },
          "normalized": [
            {"264": {"ind1": " ", "ind2": "1", "subfields": [
              {"a": "Stockholm :"}, {"b": "Bonnier ;"},
              {"a": "Stockholm :"}, {"b": "Wolters Kluwer ,"},
              {"c": "1996"}
            ]}},
            {"264": {"ind1": " ", "ind2": "3", "subfields": [
              {"a": "Finland"}
            ]}},
            {"264": {"ind1": " ", "ind2": "3", "subfields": [
              {"a": "Stockholm :"}, {"b": "Fram"}
            ]}}
          ],
          "result": {"mainEntity": {
            "publication": [
              {
                "@type": "Publication",
                "hasPart": [
                  {
                    "@type": "Publication",
                    "place": {"@type": "Place", "label": "Stockholm"},
                    "agent": {"@type": "Agent", "label": "Bonnier"}
                  },
                  {
                    "@type": "Publication",
                    "place": {"@type": "Place", "label": "Stockholm"},
                    "agent": {"@type": "Agent", "label": "Wolters Kluwer"}
                  }
                ],
                "date": "1996"
              }
            ],
            "manufacture": [
              {
                "@type": "Manufacture",
                "place": {"@type": "Place", "label": "Finland"}
              },
              {
                "@type": "Manufacture",
                "place": {"@type": "Place", "label": "Stockholm"},
                "agent": {"@type": "Agent", "label": "Fram"}
              }
            ]
          }}
        },
        {
          "name": "Upprepade utgivarbyten för fortlöpande resurser",
          "source": [
            {"260": {"ind1": "_", "ind2": "_", "subfields":
              [{"3": "Sammanfattad utgivningstid:"}, {"a": "Lund :"}, {"b": "Svenska Clartésektionen,"}, {"c": "1924-"}, {"e": "(Stockholm :"}, {"f": "Fram)"}]}},
            {"260": {"ind1": "_", "ind2": "_", "subfields":
              [{"a": "Lund :"}, {"b": "Svenska Clartésektionen,"}, {"c": "1924-1925"}]}},
            {"260": {"ind1": "2", "ind2": "_", "subfields":
              [{"a": "Lund :"}, {"b": "Svenska Clartéavdelningen,"}, {"c": "1926-1927"}]}},
            {"260": {"ind1": "2", "ind2": "_", "subfields":
              [{"a": "Stockholm :"}, {"b": "Svenska Clartéavdelningen,"}, {"c": "1928-1931"}]}},
            {"260": {"ind1": "2", "ind2": "_", "subfields":
              [{"a": "Stockholm :"}, {"b": "Svenska Clartéförbundet,"}, {"c": "1932-1953"}]}},
            {"260": {"ind1": "2", "ind2": "_", "subfields":
              [{"a": "Hägersten :"}, {"b": "Clarté,"}, {"c": "1991-1995"}]}},
            {"260": {"ind1": "3", "ind2": "_", "subfields":
              [{"a": "Stockholm :"}, {"b": "Clarté,"}, {"c": "1953-1991, 1995-"}]}}
          ] ,
          "normalized": [
            {
              "264": {
                "ind1": " ", "ind2": "1",
                "subfields": [
                  {"a": "Lund :"}, {"b": "Svenska Clartésektionen ,"}, {"c": "1924-"}
                ]
              }
            },
            {
              "264": {
                "ind1": " ", "ind2": "1",
                "subfields": [
                  {"a": "Lund :"}, {"b": "Svenska Clartésektionen ,"}, {"c": "1924-1925"}
                ]
              }
            },
            {
              "264": {
                "ind1": " ", "ind2": "1",
                "subfields": [
                  {"a": "Lund :"}, {"b": "Svenska Clartéavdelningen ,"}, {"c": "1926-1927"}
                ]
              }
            },
            {
              "264": {
                "ind1": " ", "ind2": "1",
                "subfields": [
                  {"a": "Stockholm :"}, {"b": "Svenska Clartéavdelningen ,"}, {"c": "1928-1931"}
                ]
              }
            },
            {
              "264": {
                "ind1": " ", "ind2": "1",
                "subfields": [
                  {"a": "Stockholm :"}, {"b": "Svenska Clartéförbundet ,"}, {"c": "1932-1953"}
                ]
              }
            },
            {
              "264": {
                "ind1": " ", "ind2": "1",
                "subfields": [
                  {"a": "Hägersten :"}, {"b": "Clarté ,"}, {"c": "1991-1995"}
                ]
              }
            },
            {
              "264": {
                "ind1": " ", "ind2": "1",
                "subfields": [
                  {"a": "Stockholm :"}, {"b": "Clarté ,"}, {"c": "1953-1991, 1995-"}
                ]
              }
            },
            {
              "264": {
                "ind1": " ", "ind2": "3",
                "subfields": [
                  {"a": "Stockholm :"}, {"b": "Fram"}
                ]
              }
            }
          ],
          "result": {
            "mainEntity": {
              "publication": [
                {
                  "@type": "Publication",
                  "appliesTo": {
                    "@type": "Resource",
                    "label": "Sammanfattad utgivningstid"
                  },
                  "date": "1924-",
                  "place": {"@type": "Place", "label": "Lund"},
                  "agent": {"@type": "Agent", "label": "Svenska Clartésektionen"}
                },
                {
                  "@type": "Publication",
                  "date": "1924-1925",
                  "place": {"@type": "Place", "label": "Lund"},
                  "agent": {"@type": "Agent", "label": "Svenska Clartésektionen"}
                },
                {
                  "@type": "Publication",
                  "date": "1926-1927",
                  "place": {"@type": "Place", "label": "Lund"},
                  "agent": {"@type": "Agent", "label": "Svenska Clartéavdelningen"}
                },
                {
                  "@type": "Publication",
                  "date": "1928-1931",
                  "place": {"@type": "Place", "label": "Stockholm"},
                  "agent": {"@type": "Agent", "label": "Svenska Clartéavdelningen"}
                },
                {
                  "@type": "Publication",
                  "date": "1932-1953",
                  "place": {"@type": "Place", "label": "Stockholm"},
                  "agent": {"@type": "Agent", "label": "Svenska Clartéförbundet"}
                },
                {
                  "@type": "Publication",
                  "date": "1991-1995",
                  "place": {"@type": "Place", "label": "Hägersten"},
                  "agent": {"@type": "Agent", "label": "Clarté"}
                },
                {
                  "@type": "Publication",
                  "marc:isLatest": true,
                  "date": "1953-1991, 1995-",
                  "place": {"@type": "Place", "label": "Stockholm"},
                  "agent": {"@type": "Agent", "label": "Clarté"}
                }
              ],
              "manufacture": [
                {
                  "@type": "Manufacture",
                  "place": {"@type": "Place", "label": "Stockholm"},
                  "agent": {"@type": "Agent", "label": "Fram"}
                }
              ]
            }
          }
        }
      ]
    },

    "261": {},
    "262": {},
    "263": {
      "aboutEntity": "?thing",
      "$a": {"property": "projectedProvisionDate"}
    },

    "264": {
      "TOOO:i1": {},
      "match": [
        {
          "when": "i2=0",
          "addLink": "production",
          "resourceType": "Production",
          "pendingResources": {
            "_:part": {"addLink": "hasPart", "resourceType": "Production", "subsumeSingle": true}
          }
        },
        {
          "when": "i2=1",
          "addLink": "publication",
          "resourceType": "Publication",
          "pendingResources": {
            "_:part": {"addLink": "hasPart", "resourceType": "Publication", "subsumeSingle": true}
          }
        },
        {
          "when": "i2=2",
          "addLink": "distribution",
          "resourceType": "Distribution",
          "pendingResources": {
            "_:part": {"addLink": "hasPart", "resourceType": "Distribution", "subsumeSingle": true}
          }
        },
        {
          "when": "i2=3",
          "addLink": "manufacture",
          "resourceType": "Manufacture",
          "pendingResources": {
            "_:part": {"addLink": "hasPart", "resourceType": "Manufacture", "subsumeSingle": true}
          }
        },
        {
          "when": "i2=4",
          "addLink": "copyright",
          "resourceType": "Copyright",
          "pendingResources": {
            "_:part": {"addLink": "hasPart", "resourceType": "Copyright", "subsumeSingle": true}
          },
          "TODO": {
            "TODO": "Only $c? There *might* be other facts; drop those?",
            "addLink": null,
            "resourceType": null,
            "$a": null,
            "$b": null,
            "$c": {"property": "copyrightDate", "punctuationChars": ",;"}
          }
        }
      ],
      "addLink": "provisionActivity",
      "resourceType": "ProvisionActivity",
      "embedded": true,
      "repeatable": true,
      "pendingResources": {
        "_:part": {"addLink": "hasPart", "resourceType": "ProvisionActivity", "subsumeSingle": true}
      },
      "$a": {"aboutNew": "_:part", "link": "place", "resourceType": "Place", "property": "label", "leadingPunctuation": " ;"},
      "$b": {"aboutAltNew": "_:part", "link": "agent", "resourceType": "Agent", "property": "label", "leadingPunctuation": " :"},
      "$c": {"property": "date", "leadingPunctuation": ","},
      "$6": {"property": "marc:fieldref"},
      "_spec": [
        {
          "source": [
            {"264": {"ind1": " ", "ind2": "1", "subfields": [
              {"a": "Stockholm :"}, {"b": "Bonnier ,"}, {"c": "1996"}
            ]}},
            {"264": {"ind1": " ", "ind2": "3", "subfields": [
              {"a": "Finland"}
            ]}}
          ],
          "result": {"mainEntity": {
            "publication": [
              {
                "@type": "Publication",
                "place": {"@type": "Place", "label": "Stockholm"},
                "agent": {"@type": "Agent", "label": "Bonnier"},
                "date": "1996"
              }
            ],
            "manufacture": [
              {
                "@type": "Manufacture",
                "place": {"@type": "Place", "label": "Finland"}
              }
            ]
          }}
        },
        {
          "source": [
            {"264": {"ind1": " ", "ind2": "1", "subfields": [
              {"a": "Stockholm"}, {"b": "Bonnier"}, {"c": "1996"},
              {"a": "Stockholm"}, {"b": "Wolters Kluwer"}
            ]}},
            {"264": {"ind1": " ", "ind2": "4", "subfields": [
              {"a": "Hoboken, New Jersey"}, {"b": "Wiley,"}, {"c": "[2012]"}
            ]}}
          ],
          "normalized": [
            {"264": {"ind1": " ", "ind2": "1", "subfields": [
              {"a": "Stockholm :"}, {"b": "Bonnier ;"},
              {"a": "Stockholm :"}, {"b": "Wolters Kluwer ,"},
              {"c": "1996"}
            ]}},
            {"264": {"ind1": " ", "ind2": "4", "subfields": [
              {"a": "Hoboken, New Jersey :"}, {"b": "Wiley ,"}, {"c": "[2012]"}
            ]}}
          ],
          "result": {"mainEntity": {
            "copyright": [
              {"@type": "Copyright",
                "place": {"@type": "Place", "label": "Hoboken, New Jersey"},
                "agent": {"@type": "Agent", "label": "Wiley"},
                "date":  "[2012]"}
            ],
            "publication": [
              {
                "@type": "Publication",
                "hasPart": [
                  {
                    "@type": "Publication",
                    "place": {"@type": "Place", "label": "Stockholm"},
                    "agent": {"@type": "Agent", "label": "Bonnier"}
                  },
                  {
                    "@type": "Publication",
                    "place": {"@type": "Place", "label": "Stockholm"},
                    "agent": {"@type": "Agent", "label": "Wolters Kluwer"}
                  }
                ],
                "date": "1996"
              }
            ]
          }}
        }
      ]
    },

    "265": {},
    "270": {},

    "300": {
      "aboutEntity": "?thing",
      "linkSubsequentRepeated": {
        "addLink": "hasPart",
        "resourceType": "Instance",
        "embedded": true
      },
      "pendingResources": {
        "_:extent": {"addLink": "extent", "resourceType": "Extent"}
      },
      "$3": {"link": "appliesTo", "resourceType": "Resource", "property": "label"},
      "$a": {
        "about": "_:extent",
        "property": "label",
        "punctuationChars": "+:;"
      },
      "$b": {
        "TODO": "bf2 is mapping note/noteType: 'Physical details'. Do we want to do something similarily?",
        "TODO:link": "hasNote",
        "TODO:resourceType": "Note",
        "property": "marc:otherPhysicalDetails",
        "punctuationChars": ";+"
      },
      "$c": {
        "link": "hasDimensions",
        "resourceType": "Dimensions",
        "property": "label",
        "punctuationChars": ":;+"
      },
      "$e": {
        "TODO:previousSubfieldEndsWith": "+",
        "TODO": "Map to accompaniedBy or kbv:hasNote (bf2 is mapping to note with noteType: 'Accompanying material')?",
        "link": "accompaniedBy",
        "resourceType": "Resource",
        "property": "label",
        "embedded": true
      },
      "$f": {
        "about": "_:extent",
        "property": "typeNote"
      },
      "$g": {
        "about": "_:extent",
        "property": "marc:sizeOfUnit"
      },
      "$6": {"property": "marc:fieldref"}
    },

    "306": {},
    "307": { "ignored": true, "NOTE:record-count": 0, "NOTE:LC": "nac", "NOTE:local": "Används företrädesvis för elektroniska resurser."},

    "310": {
      "aboutEntity": "?thing",
      "$a": {"link": "frequency", "resourceType": "Frequency", "property": "label"},
      "$6": {"property": "marc:fieldref"},
      "TODO:$b": "Compare with 321"
    },

    "321": {
      "addLink": "replaces",
      "embedded": true,
      "resourceType": "Serial",
      "$a": {"link": "frequency", "resourceType": "Frequency", "property": "label"},
      "$b": {"property": "date"}
    },

    "336": {
      "aboutEntity": "?work",
      "linkSubsequentRepeated": {
        "addLink": "hasPart",
        "resourceType": "Work",
        "embedded": true,
        "TODO:implement:mergeWithExistingLinkedAtPosition": true
      },
      "pendingResources": {
        "_:contentType": {"addLink": "contentType", "resourceType": "Class"}
      },
      "$a": {"about": "_:contentType", "property": "label"},
      "$b": {"about": "_:contentType", "property": "code"},
      "$2": {"about": "_:contentType", "property": "termGroup"},
      "$8": {"about": "_:contentType", "property": "_groupID"}
    },
    "337": {
      "linkSubsequentRepeated": {
        "addLink": "hasPart",
        "resourceType": "Instance",
        "embedded": true
      },
      "pendingResources": {
        "_:mediaType": {"addLink": "mediaType", "resourceType": "MediaType"}
      },
      "aboutEntity": "?thing",
      "$a": {"about": "_:mediaType", "property": "label"},
      "$b": {"about": "_:mediaType", "property": "code"},
      "$2": {"about": "_:mediaType", "property": "termGroup"},
      "$8": {"about": "_:mediaType", "property": "_groupID"}
    },
    "338": {
      "linkSubsequentRepeated": {
        "addLink": "hasPart",
        "resourceType": "Instance",
        "embedded": true
      },
      "pendingResources": {
        "_:carrierType": {"addLink": "carrierType", "resourceType": "CarrierType"}
      },
      "$a": {"about": "_:carrierType", "property": "label"},
      "$b": {"about": "_:carrierType", "property": "code"},
      "$2": {"about": "_:carrierType", "property": "termGroup"},
      "$8": {"about": "_:carrierType", "property": "_groupID"},
      "_spec": [
        {
          "source": {
            "338": {"ind1": " ", "ind2": " ", "subfields": [{"a": "volume"}, {"b": "nc"}, {"2": "rdacarrier"}]}
          },
          "result": {
            "mainEntity": {
                "carrierType": [
                  {
                    "@type": "CarrierType",
                    "code": "nc",
                    "label": "volume",
                    "termGroup": "rdacarrier"
                  }
                ]
            }
          }
        }
      ]
    },

    "340": {
      "aboutEntity": "?thing",
      "$a": {
        "TODO": "Add the separate lists used for cataloging, as enumerations",
        "addLink": "baseMaterial",
        "resourceType": "BaseMaterial",
        "property": "label"
      },
      "$b": {
        "link": "hasDimensions",
        "resourceType": "Dimensions",
        "property": "label",
        "punctuationChars": ":;+"
      },
      "$c": {
        "TODO": "Add the separate lists used for cataloging, as enumerations",
        "addLink": "appliedMaterial",
        "resourceType": "AppliedMaterial",
        "property": "label"
      },
      "$d": {
        "TODO": "Add the separate lists used for cataloging, as enumerations. Ensure this doesn't clash with 007 13:14 Sound",
        "addLink": "productionMethod",
        "resourceType": "ProductionMethod",
        "property": "label"
      },
      "$e": {
        "addLink": "mount",
        "resourceType": "Mount",
        "property": "label"
      },
      "$f": {
        "NOTE": "This mapping does not fit all media types",
        "addLink": "reductionRatio",
        "resourceType": "ReductionRatio",
        "property": "label"
      },
      "$h": { "ignored": "true" },
      "$i":
      {
        "addLink": "systemRequirement",
        "resourceType": "SystemRequirement",
        "addProperty": "marc:technicalSpecificationsOfMedium"
      },
      "$j": {
        "addLink": "generation",
        "resourceType": "Generation",
        "property": "label"
      },
      "$k": {
        "addLink": "layout",
        "resourceType": "Layout",
        "property": "label"
      },
      "$m": {
        "addLink": "bookFormat",
        "resourceType": "BookFormat",
        "property": "label"
      },
      "$n": {
        "addLink": "fontSize",
        "resourceType": "FontSize",
        "property": "label"
      },
      "$o": {
        "addLink": "polarity",
        "resourceType": "Polarity",
        "property": "label"
      },
      "$0": { "ignored": "true" },
      "TODO:subfield$2": "Source (NR)",
      "$3": {"link": "appliesTo", "resourceType": "Resource", "property": "label"},
      "TODO:subfield$6": "Linkage (NR)",
      "$g": {
        "NOTE": "New subfield",
        "addLink": "colorContent",
        "resourceType": "ColorContent",
        "property": "label"
      }
    },
    "342": {"ignored": true, "NOTE:record-count": 0, "NOTE:LC": "nac"},
    "343": {"ignored": true, "NOTE:record-count": 0, "NOTE:LC": "nac"},
    "344": {},
    "345": {},
    "346": {},
    "347": {
      "aboutEntity": "?thing",
      "linkSubsequentRepeated": {
        "addLink": "hasPart",
        "resourceType": "Instance",
        "embedded": true
      },
      "$a": {"addLink": "digitalCharacteristic", "resourceType": "FileType", "property": "label"},
      "$b": {"addLink": "digitalCharacteristic", "resourceType": "EncodingFormat", "property": "label"},
      "$c": {"addLink": "digitalCharacteristic", "resourceType": "FileSize", "property": "label"},
      "$d": {"addLink": "digitalCharacteristic", "resourceType": "Resolution", "property": "label"},
      "$e": {"addLink": "digitalCharacteristic", "resourceType": "RegionalEncoding", "property": "label"},
      "$f": {"addLink": "digitalCharacteristic", "resourceType": "EncodedBitrate", "property": "label"},
      "$0": {"TODO:ignored": "true???"},
      "TODO:$2": "Source (NR)",
      "$3": {"link": "appliesTo", "resourceType": "Resource", "property": "label"}
    },
    "348": {"ignored": true, "NOTE:record-count": 0, "NOTE:LC": "musicFormat", "NOTE": "Not in generated marcframe"},
    "351": {
      "aboutEntity": "?work",
      "addLink": "arrangement",
      "resourceType": "Arrangement",
      "$a": {"addProperty": "organization"},
      "$b": {"addProperty": "pattern"},
      "$c": {"property": "hierarchicalLevel"},
      "TODO:3": "",
      "TODO:6": ""
    },
    "352": {
      "linkSubsequentRepeated": {
        "addLink": "hasPart",
        "resourceType": "Instance",
        "embedded": true
      },
      "pendingResources": {
        "_:cartographicobj": {"addLink": "digitalCharacteristic", "resourceType": "CartographicObjectType"}
      },
      "$a": {
        "addLink": "digitalCharacteristic",
        "NOTE:subfield-repeatable": "false",
        "resourceType": "CartographicDataType",
        "property": "label"
      },
      "$b": {
        "about": "_:cartographicobj",
        "TODO:aboutNew (repeated $b appends new pending)": "_:cartographicobj",
        "property": "label"
      },
      "$c": {
        "about": "_:cartographicobj",
        "property": "count"
      },
      "$q": {
        "addLink": "digitalCharacteristic",
        "resourceType": "EncodingFormat",
        "property": "label"
      }
    },
    "355": {"ignored": true, "NOTE:record-count": 0, "NOTE:LC": "nac"},
    "357": {"ignored": true, "NOTE:record-count": 0, "NOTE:LC": "nac"},
    "362": {
      "TOOO:i1": {},
      "aboutEntity": "?thing",
      "$a": {"addProperty": "issueNumber"},
      "$6": {"property": "marc:fieldref"}
    },
    "363": {"ignored": true, "NOTE:record-count": 0, "NOTE:LC": "nac"},
    "365": {"ignored": true, "NOTE:record-count": 8066, "NOTE:LC": "nac", "NOTE:local": "Avsett för bokhandelns information"},
    "366": {"ignored": true, "NOTE:record-count": 8066, "NOTE:LC": "nac", "NOTE:local": "Avsett för bokhandelns information"},
    "370": {"ignored": true, "NOTE:record-count": 0, "NOTE:LC": "nac", "NOTE:local": "ANVÄNDS NORMALT INTE I BIBLIOGRAFISKA FORMATET"},
    "377": {"ignored": true, "NOTE:record-count": 0, "NOTE:LC": "nac", "NOTE:local": "ANVÄNDS NORMALT INTE I BIBLIOGRAFISKA FORMATET"},
    "380": {"ignored": true, "NOTE:record-count": 2, "NOTE:LC": "genreForm", "NOTE:local": "ANVÄNDS NORMALT INTE I BIBLIOGRAFISKA FORMATET"},
    "381": {"ignored": true, "NOTE:record-count": 0, "NOTE:LC": "nac", "NOTE:local": "ANVÄNDS NORMALT INTE I BIBLIOGRAFISKA FORMATET"},
    "382": {"ignored": true, "NOTE:record-count": 0, "NOTE:LC": "musicMedium", "NOTE:local": "ANVÄNDS NORMALT INTE I BIBLIOGRAFISKA FORMATET"},
    "383": {"ignored": true, "NOTE:record-count": 0, "NOTE:local": "ANVÄNDS NORMALT INTE I BIBLIOGRAFISKA FORMATET"},
    "384": {"ignored": true, "NOTE:record-count": 0, "NOTE:LC": "nac", "NOTE:local": "ANVÄNDS NORMALT INTE I BIBLIOGRAFISKA FORMATET"},
    "385": {"ignored": true, "NOTE:record-count": 0, "NOTE:LC": "intendedAudience", "TODO": "For imports"},
    "386": {"ignored": true, "NOTE:record-count": 0, "NOTE:LC": "creatorCharacteristic", "TODO": "For imports"},
    "388": {"ignored": true, "NOTE:record-count": 0, "NOTE:LC": "nac", "NOTE:local": "ANVÄNDS NORMALT INTE I BIBLIOGRAFISKA FORMATET"},

    "400": {"ignored": true, "NOTE:record-count": 0, "NOTE:LC": "Obsolete Data Elements"},
    "410": {"ignored": true, "NOTE:record-count": 0, "NOTE:LC": "Obsolete Data Elements"},
    "411": {"ignored": true, "NOTE:record-count": 0, "NOTE:LC": "Obsolete Data Elements"},

    "440": {
      "TODO:ignoreOnRevertInFavourOf": "490 or 773 or 830? See also mapping for 240",
      "addLink": "hasSeries",
      "embedded": true,
      "resourceType": "Serial",
      "TOOO:i2": {},
      "$a": {"property": "title", "punctuationChars": ".,=;"},
      "$0": {"addLink": "identifiedBy", "property": "value"},
      "$n": {"addProperty": "numberOfPartOfAWork"},
      "$p": {"addProperty": "nameOfPartOfAWork", "punctuationChars": ".,=;"},
      "$w": {"addProperty": "bibliographicRecordControlNumber"},
      "$v": {"property": "seriesEnumeration"},
      "$x": {"property": "issn", "punctuationChars": ".,=;"},
      "$6": {"property": "marc:fieldref"}
    },
    "490": {
      "inherit": "440",
      "TOOO:i1": {},
      "i2": null,
      "TODO:ignoreOnRevertInFavourOf": "773?",
      "$l": {"link": "callno", "resourceType": "Concept", "property": "code"}
    },

    "500": {
      "aboutEntity": "?thing",
      "addLink": "hasNote",
      "resourceType": "Note",
      "$a": {"property": "label"},
      "TODO:$3": {"property": "marc:materialsSpecified"},
      "TODO:$5": {"property": "marc:institutionToWhichFieldApplies"},
      "$6": {"property": "marc:fieldref"},
      "repeatable": true
    },
    "501": {
      "aboutEntity": "?thing",
      "addLink": "hasNote",
      "resourceType": "Note",
      "$a": {"property": "marc:withNote"},
      "TODO:$5": "?"
    },
    "502": {
      "aboutEntity": "?work",
      "addLink": "dissertation", "resourceType": "Dissertation",
      "embedded": true,
      "$a": {"property": "note"},
      "$b": {"property": "degree"},
      "$c": {"property": "location"},
      "$d": {"property": "date"},
      "$g": {"property": "comment"},
      "$6": {"property": "marc:fieldref"}
    },
    "504": {
      "$a": {
        "aboutEntity": "?thing",
        "addLink": "hasNote",
        "resourceType": "BibliographyNote",
        "property": "label"
      },
      "NOTE:was": {"$a": {"aboutEntity": "?thing", "addProperty": "supplementaryContentNote"}},
      "$6": {"property": "marc:fieldref"}
    },

    "505": {
      "TOOO:i1": {},
      "TOOO:i2": {},
      "aboutEntity": "?thing",
      "addLink": "tableOfContents",
      "resourceType": "TableOfContents",
      "pendingResources": {
        "_:tocEntry": {
          "addLink": "hasPart",
          "resourceType": "ToCEntry"
        }
      },
      "subfieldOrder": "a t r g u",
      "$a": {"property": "label"},
      "$t": {"aboutNew": "_:tocEntry", "property": "title"},
      "$r": {"about": "_:tocEntry", "property": "responsibilityStatement"},
      "$g": {"about": "_:tocEntry", "property": "comment"},
      "$u": {"about": "_:tocEntry", "addProperty": "uri"},
      "$6": {"property": "marc:fieldref"},
      "TOOO:6": {},
      "_spec": [
        {
          "source": {"505": {"ind1": " ", "ind2": " ", "subfields": [
            {"a": "Contents:"},
            {"t": "Enoralehu"},
            {"r": "(Gigi)"},
            {"g": "(3:52) --"},
            {"t": "Leroy"},
            {"r": "(Tweak & Tony Allen)"},
            {"g": "(5:47) --"}
          ]}},
          "result": {"mainEntity": {
            "tableOfContents": [
              {
                "@type": "TableOfContents",
                "label": "Contents:",
                "hasPart": [
                  {
                    "@type": "ToCEntry",
                    "title": "Enoralehu",
                    "responsibilityStatement": "(Gigi)",
                    "comment": "(3:52) --"
                  },
                  {
                    "@type": "ToCEntry",
                    "title": "Leroy",
                    "responsibilityStatement": "(Tweak & Tony Allen)",
                    "comment": "(5:47) --"
                  }
                ]
              }
            ]
          }}
        }
      ]
    },

    "506": {
      "TOOO:i1": {},
      "aboutEntity": "?thing",
      "NOTE:local": "ANVÄNDS NORMALT EJ",
      "NOTE:record-count": 92996,
      "addLink": "usageAndAccessPolicy",
      "embedded": true,
      "resourceType": "UsageAndAccessPolicy",
      "$a": {"property": "label"},
      "$u": {"property": "uri"},
      "$2": {"ignored": true}
    },

    "507": {"$a": {"aboutEntity": "?thing", "property": "scaleNote", "NOTE:b": "concatenate with a, record-count: 2"}},
    "508": {"$a": {"aboutEntity": "?thing", "addProperty": "creditsNote"}, "$6": {"property": "marc:fieldref"}},

    "510": {
      "addLink": "citedBy",
      "resourceType": "Instance",
      "TOOO:i1": {},
      "$a": {"property": "title"},
      "$c": {"property": "pagination"}
    },

    "511": {
      "aboutEntity": "?work",
      "match": [{"when": "i1=1", "$a": {"addProperty": "participantNote"}}],
      "$a": {
        "addProperty": "performerNote"
      },
      "$6": {"property": "marc:fieldref"}
    },

    "513": {
      "addLink": "hasNote",
      "resourceType": "marc:TypeOfReportAndPeriodCoveredNote",
      "aboutEntity": "?thing",
      "$a": {"property": "label"},
      "$b": {"property": "marc:periodCovered", "TODO": "Concatenate with $b"}
    },
    "514": {
      "aboutEntity": "?thing",
      "$a": {"property": "marc:dataQualityNote"}
    },
    "515": {
      "aboutEntity": "?thing",
      "addLink": "hasNote",
      "resourceType": "IssuanceInformationNote",
      "$a": {"property": "label"},
      "$6": {"property": "marc:fieldref"}
    },
    "516": {
      "aboutEntity": "?thing",
      "addLink": "hasNote",
      "resourceType": "marc:TypeOfComputerFileOrDataNote",
      "$a": {"property": "label"},
      "NOTE:i1": "ignore"
    },
    "518": {
      "aboutEntity": "?work",
      "addLink": "capture",
      "resourceType": "Capture",
      "$a": {"property": "label"},
      "$o": {"addProperty": "date"},
      "$d": {"addProperty": "comment"},
      "TODO:d": "Change $d to date?",
      "$p": {"addLink": "place", "resourceType": "Place", "property": "label"},
      "$3": {"link": "appliesTo", "resourceType": "Resource", "property": "label"}
    },

    "520": {
      "TODO:aboutEntity": "Could be ?work, ?thing and/or ?hold. bf2 maps to ?work",
      "aboutEntity": "?thing",
      "TOOO:i1": {},
      "addLink": "summary",
      "resourceType": "Summary",
      "$a": {"property": "label"},
      "$b": {"property": "comment"},
      "TODO:b": "Change to summaryNote?",
      "$c": {"addLink": "source", "resourceType": "Source", "NOTE:subfield-repeatable": "false", "property": "label"},
      "$u": {"addLink": "source", "resourceType": "Source", "property": "uri"},
      "$6": {"property": "marc:fieldref"},
      "_spec": [
        {
          "source": {"520": {"ind1": " ", "ind2": " ", "subfields": [
            {"u": "http://example.org/thing-page"}, {"u": "http://example.org/another-thing-page"}
          ]}},
          "result": {"mainEntity": {
            "summary": [
              {
                "@type": "Summary",
                "source": [
                  {"@type": "Source", "uri": "http://example.org/thing-page"},
                  {"@type": "Source", "uri": "http://example.org/another-thing-page"}
                ]
              }
            ]
          }}
        }
      ]
    },

    "521": {
      "aboutEntity": "?work",
      "addLink": "intendedAudience",
      "embedded": true,
      "resourceType": "IntendedAudience",
      "TOOO:i1": {},
      "$a": {"property": "label"},
      "$6": {"property": "marc:fieldref"},
      "TODO:b": {"link": "source", "resourceType": "Source", "property": "label", "FIXME:peningResource": "Append to intendedAudience"}
    },
    "522": {
      "aboutEntity": "?work",
      "addLink": "geographicCoverage",
      "resourceType": "GeographicCoverage",
      "$a": {"property": "label"}
    },
    "524": {
      "aboutEntity": "?thing",
      "$a": {"property": "preferredCitation"},
      "TODO:$2": "?"
    },
    "525": {
      "aboutEntity": "?thing",
      "$a": {"addProperty": "supplementaryContentNote", "TODO": "supplementaryContentNote or supplementaryContent?"}
    },
    "526": {"NOTE:record-count": 16, "ignored": true},

    "530": {
      "addLink": "hasInstance",
      "TODO:a": "Change to a more appropriate name of the property",
      "$a": {"addProperty": "comment"},
      "$6": {"property": "marc:fieldref"},
      "embedded": true
    },

    "533": {
      "addLink": "hasReproduction",
      "embedded": true,
      "resourceType": "Instance",
      "pendingResources": {
        "_:event": {"addLink": "provisionActivity", "resourceType": "ProvisionActivity"}
      },
      "$a": {"property": "description", "punctuationChars": ":"},
      "$b": {"about": "_:event", "addLink": "place", "resourceType": "Place", "property": "label", "punctuationChars": ":"},
      "$c": {"about": "_:event", "addLink": "agent", "resourceType": "Agent", "property": "label", "punctuationChars": ","},
      "$d": {"about": "_:event", "property": "date"},
      "$e": {"property": "physicalDescription"},
      "$f": {"addProperty": "seriesStatement"},
      "$m": {"addProperty": "datesAndOrSequentialDesignationOfIssuesReproduced"},
      "$n": {"addProperty": "note"},
      "$3": {"link": "appliesTo", "resourceType": "Resource", "property": "label"},
      "$5": {"property": "institutionToWhichFieldApplies"},
      "$7": {"TODO:fixedField": "fixedLengthDataElementsOfReproduction"},
      "_spec": [
        {
          "name": "group properties into nested entities",
          "source": {
            "533": {"ind1": " ", "ind2": " ",
              "subfields": [
                {"a": "Digitalt faksimil och elektronisk text"},
                {"c": "Litteraturbanken"},
                {"d": "2010"} ]}},
          "result": {"mainEntity": {
            "hasReproduction": [
              {
                "@type": "Instance",
                "description":  "Digitalt faksimil och elektronisk text",
                "provisionActivity":  [
                    {"@type": "ProvisionActivity",
                        "date":  "2010",
                        "agent":  [{"@type": "Agent", "label": "Litteraturbanken"}]
                    }]
              }
            ]
          }}
        }
      ]
    },

<<<<<<< HEAD
    "534": {},
    "535": {
      "addLink": "marc:hasLocationOfOriginalsDuplicatesNote",
      "resourceType": "marc:LocationOfOriginalsDuplicatesNote",
      "i1": {"property": "marc:holderOf"},
      "$a": {"property": "marc:custodian"},
      "$b": {"property": "marc:postalAddress"},
      "$c": {"addProperty": "marc:country"},
      "$d": {"addProperty": "marc:telecommunicationsAddress"},
      "$g": {"property": "marc:repositoryLocationCode"},
      "$3": {"property": "marc:materialsSpecified"}
    },
=======
    "534": {
      "addLink": "hasNote",
      "resourceType": "Note",
      "$a": {"property": "marc:mainEntryOfOriginal"},
      "$b": {"property": "marc:editionStatementOfOriginal"},
      "$c": {"property": "marc:publicationDistributionEtcOfOriginal"},
      "$e": {"property": "marc:physicalDescriptionEtcOfOriginal"},
      "$f": {"addProperty": "marc:seriesStatementOfOriginal"},
      "$k": {"addProperty": "marc:keyTitleOfOriginal"},
      "$l": {"property": "marc:locationOfOriginal"},
      "$m": {"property": "marc:materialSpecificDetails"},
      "$n": {"addProperty": "marc:noteAboutOriginal"},
      "$o": {"addProperty": "marc:otherResourceIdentifier"},
      "$p": {"property": "marc:introductoryPhrase"},
      "$t": {"property": "marc:titleStatementOfOriginal"},
      "$x": {"addProperty": "marc:internationalStandardSerialNumber"},
      "$z": {"addProperty": "marc:internationalStandardBookNumber"},
      "TODO:$3": "?",
      "TODO:$6": "?",
      "TODO:$8": "?"
    },
    "535": {},
>>>>>>> 967a5714
    "536": {
      "aboutEntity": "?thing",
      "addLink": "hasNote",
      "resourceType": "marc:FundingInformationNote",
      "$a": {"property": "marc:textOfNote"},
      "$b": {"addProperty": "marc:contractNumber"},
      "$c": {"addProperty": "marc:grantNumber"},
      "$d": {"addProperty": "marc:undifferentiatedNumber"},
      "$e": {"addProperty": "marc:programElementNumber"},
      "$f": {"addProperty": "marc:projectNumber"},
      "$g": {"addProperty": "marc:taskNumber"},
      "$h": {"addProperty": "marc:workUnitNumber"}
    },
    "538": {
      "aboutEntity": "?thing",
      "addLink": "systemRequirement",
      "resourceType": "SystemRequirement",
      "$a": {
        "property": "marc:systemDetailsNote"
      },
      "$u": {"addProperty": "uri"},
      "$3": {"link": "appliesTo", "resourceType": "Resource", "property": "label"},
      "TODO:$5": "Institution to which field applies (NR)"
    },
    "540": {
      "aboutEntity": "?thing", "addLink": "usageAndAccessPolicy", "resourceType": "UsePolicy", "repeatable": false,
      "NOTE": "Formathandboken: 'Används normalt ej i bibliografiska poster'",
      "pendingResources": {
        "_:source": {"link": "source", "resourceType": "Source"}
      },
      "$a": {"property": "label"},
      "$c": {"about": "_:source", "property": "label"},
      "$u": {"property": "marc:uniformResourceIdentifier", "TODO": "Map to uri instead?"},
      "_spec": [
        {
          "source": {
            "540": {"ind1": " ", "ind2": " ",
              "subfields": [
                {"a": "Current copyright fee: GBP12.50"},
                {"c": "19"} ]}},
          "result": {"mainEntity": {
            "@type": "Instance",
            "usageAndAccessPolicy":[
              {
                "@type": "UsePolicy",
                "label": "Current copyright fee: GBP12.50",
                "source": {
                  "@type": "Source",
                  "label": "19"
                }
              }
            ]
          }}
        },
        {
          "source": [
            {"540": {"ind1": " ", "ind2": " ", "subfields": [{"a": "YYYY"} ]}},
            {"540": {"ind1": " ", "ind2": " ", "subfields": [{"a": "XXXX"} ]}}],
          "result": {"mainEntity": {
            "@type": "Instance",
            "usageAndAccessPolicy":[
            {
              "@type": "UsePolicy",
              "label": "YYYY"
            },
              {
                "@type": "UsePolicy",
                "label": "XXXX"
              }]
          }}
        }
      ]
    },
    "541": {},
    "542": {"NOTE:record-count": 0, "ignored": true},
    "544": {
      "addLink": "hasNote",
      "resourceType": "marc:LocationOfOtherArchivalMaterialsNote",
      "$a": {"addProperty": "label"}
    },
    "545": {
      "aboutEntity": "?thing",
      "addLink": "hasNote",
      "resourceType": "marc:BiographicalOrHistoricalData",
      "TODO:i1": "'0': BiographicalDataNote, '1': AdministrativeHistoryNote",
      "$a": {"property": "label"}
    },
    "546": {"aboutEntity": "?work", "$a": {"addProperty": "languageNote"}, "$6": {"property": "marc:fieldref"}},
    "547": {
      "aboutEntity": "?thing",
      "addLink": "hasNote",
      "resourceType": "marc:FormerTitleComplexityNote",
      "$a": {"property": "label"}
    },

    "550": {
      "addLink": "marc:hasIssuingBodyNote",
      "resourceType": "marc:IssuingBodyNote",
      "$a": {"property": "marc:issuingBodyNote"},
      "$6": {"property": "marc:fieldref"}
    },
    "552": {"NOTE:record-count": 2, "ignored": true},
    "555": {
      "aboutEntity": "?thing",
      "addLink": "hasNote",
      "resourceType": "marc:CumulativeIndexFindingAidsNote",
      "$a": {"property": "label"},
      "$c": {"property": "marc:degreeOfControl", "NOTE": "concatenate with $a", "NOTE:record-count": 2}
    },
    "556": {"NOTE:record-count": 7,
      "$a": {"aboutEntity": "?thing", "addLink": "hasNote", "resourceType": "Note", "property": "label"},
      "$z": {"ignored": true}
    },
    "561": {},
    "562": {
      "addLink": "hasItem",
      "embedded": true,
      "resourceType": "Item",
      "$a": {"addProperty": "itemCondition"},
      "$b": {"addProperty": "copyIdentification"},
      "$c": {"addProperty": "versionIdentification"},
      "$d": {"addProperty": "presentationFormat"},
      "$e": {"addProperty": "inventoryLevel"},
      "$3": {"link": "appliesTo", "resourceType": "Resource", "property": "label"}
    },
    "563": {},
    "565": {"NOTE:record-count": 2, "ignored": true},
    "567": {"NOTE:record-count": 0, "ignored": true},
    "580": {
      "aboutEntity": "?work",
      "addLink": "hasNote",
      "resourceType": "marc:LinkingEntryComplexityNote",
      "$a": {"property": "label"},
      "$6": {"property": "marc:fieldref"}
    },
    "581": {
      "aboutEntity": "?thing",
      "addLink": "hasNote",
      "resourceType": "marc:PublicationsAboutDescribedMaterialsNote",
      "$a": {"property": "marc:publicationsAboutDescribedMaterialsNote"},
      "$z": {"property": "marc:internationalStandardBookNumber"},
      "$3": {"property": "marc:materialsSpecified"},
      "NOTE:i1": "ignore"
    },
    "583": {"ignored": true, "NOTE:record-count": 740, "NOTE:local": "ANVÄNDS NORMALT EJ I BIBLIOGRAFISK POST"},
    "584": {"ignored": true, "NOTE:record-count": 0},
    "585": {
      "aboutEntity": "?thing",
      "addLink": "hasNote",
      "resourceType": "marc:ExhibitionsNote",
      "$a": {"property": "label"}
    },
    "586": {
      "aboutEntity": "?thing",
      "$a": {"addProperty": "awardsNote"},
      "$6": {"property": "marc:fieldref"}
    },
    "588": {
      "aboutEntity": "?record",
      "addLink": "hasNote",
      "resourceType": "DescriptionSourceNote",
      "$a": {"property": "label"},
      "NOTE:i1": "ignore"
    },
    "590": {},
    "599": {
      "TOOO:i1": {},
      "$a": {"aboutEntity": "?record", "addProperty": "technicalNote"}
    },

    "600": {
      "aboutEntity": "?work",
      "match": [
        {
          "when": "$t & i1=3",
          "include": ["subjectbase", "agentdataFamily", "titledetails1xx7xx"],
          "pendingResources": {
            "_:work": {
              "addLink": "termComponentList",
              "resourceType": "Work",
              "subsumeSingle": true
            },
            "_:title": {
              "about": "_:work", "addLink": "hasTitle", "resourceType": "Title",
              "embedded": true
            },
            "_:contribution": {
              "about": "_:work",
              "link": "contribution", "resourceType": "Contribution"
            },
            "_:agent": {"about": "_:contribution", "link": "agent", "resourceType": "Family"}
          },
          "$t": {"about": "_:title", "property": "mainTitle"}
        },
        {
          "when": "$t & i1=0",
          "include": ["worksubject", "agentdataPerson"]
        },
        {
          "when": "$t & i1=1",
          "include": ["worksubject", "agentdataNameOfPerson"]
        },
        {
          "when": "$t",
          "include": ["worksubject", "agentdataPerson"]
        },
        {
          "when": "i1=3",
          "include": ["subjectbase", "agentdataFamily"],
          "pendingResources": {
            "_:agent": {
              "addLink": "termComponentList",
              "resourceType": "Family",
              "subsumeSingle": true
            }
          }
        },
        {
          "when": "i1=0",
          "include": ["subjectbase", "agentdataPerson"],
          "resourceType": "Person"
        },
        {
          "when": "i1=1",
          "include": ["subjectbase", "agentdataNameOfPerson"],
          "resourceType": "Person"
        }
      ],
      "subfieldOrder": "a b c q d j u e 4 t g m n p r s l k f o v x y z",
      "addLink": "subject",
      "pendingResources": {
        "_:agent": {
          "addLink": "termComponentList",
          "resourceType": "Person",
          "subsumeSingle": true
        }
      },
      "$n": {"addProperty": "partNumber", "punctuationChars": ","},
      "$6": {"property": "marc:fieldref"},
      "_spec": [

        {
          "source": {"600": {"ind1": "1", "ind2": "4", "subfields": [{"a": "Lindgren, Astrid"}, {"d": "1907-2002"}]}},
          "result": {"mainEntity": {
            "instanceOf": {
              "@type": "Text",
              "subject": [
                {
                  "@type": "Person",
                  "familyName": "Lindgren",
                  "givenName": "Astrid",
                  "lifeSpan": "1907-2002"
                }
              ]
            }
          }}
        },
        {
          "source": {
            "600": {"ind1": "0", "ind2": "0", "subfields": [
              {"a": "Black Foot"},
              {"c": "Chief,"},
              {"d": "-1877"},
              {"c": "(Spirit)"}]}},
          "result": {"mainEntity": {
            "instanceOf": {
              "@type": "Text",
              "subject": [
                {
                  "@type": "Person",
                  "name": "Black Foot",
                  "marc:titleOther": ["Chief,", "(Spirit)"],
                  "lifeSpan": "-1877",
                  "inScheme": {
                    "@id": "https://id.kb.se/term/lcsh",
                    "@type": "ConceptScheme",
                    "code": "lcsh"
                  }
                }
              ]
            }
          }}
        },

        {
          "source": {"600": {"ind1": "1", "ind2": "7", "subfields": [
            {"a": "Lindgren, Astrid"},
            {"d": "1907-2002"},
            {"2": "kao"}]}},
          "result": {"mainEntity": {
            "instanceOf": {
              "@type": "Text",
              "subject": [
                {
                  "@type": "Person",
                  "familyName": "Lindgren",
                  "givenName": "Astrid",
                  "lifeSpan": "1907-2002",
                  "inScheme": {
                    "@id" : "https://id.kb.se/term/kao",
                    "@type": "ConceptScheme",
                    "code": "kao"
                  }
                }
              ]
            }
          }}
        },
        {
          "source": {"600": {"ind1": "1", "ind2": "2", "subfields": [{"a": "Lindgren, Astrid"}, {"d": "1907-2002"}]}},
          "result": {"mainEntity": {
            "instanceOf": {
              "@type": "Text",
              "subject": [
                {
                  "@type": "Person",
                  "familyName": "Lindgren",
                "givenName": "Astrid",
                  "lifeSpan": "1907-2002",
                  "inScheme": {
                    "@id" : "https://id.kb.se/term/mesh",
                    "@type": "ConceptScheme",
                    "code": "mesh"
                  }
                }
              ]
            }
          }}
        },

        {
          "source": {
            "600": {"ind1": "0", "ind2": "0", "subfields": [
              {"a": "Ovid,"},
              {"d": "43 B.C.-17 A.D. or 18 A.D."},
              {"t": "Amores"},
              {"l": "English."}]}},
          "result": {"mainEntity": {
            "instanceOf": {
              "@type": "Text",
              "subject": [
                {
                  "@type": "Work",
                  "hasTitle" : [{"@type" : "Title", "mainTitle" : "Amores"}],
                  "contribution": {
                    "@type": "Contribution",
                      "agent": {
                        "@type": "Person",
                        "name": "Ovid,",
                        "lifeSpan": "43 B.C.-17 A.D. or 18 A.D."
                    }
                  },
                  "inScheme": {
                    "@id": "https://id.kb.se/term/lcsh",
                    "@type": "ConceptScheme",
                    "code": "lcsh"
                  },
                  "language": {
                    "@type": "Language",
                    "label": "English."
                  }
                }
              ]
            }
          }}
        },

        {
          "source": {
            "600": {"ind1": "3", "ind2": "0", "subfields": [
              {"a": "Butler family."},
              {"x": "Health"}
            ]}
          },
          "result": {"mainEntity": {
            "instanceOf": {
              "@type": "Text",
              "subject": [
                {
                  "@type": "ComplexSubject",
                  "termComponentList" : [
                    {
                      "@type": "Family",
                      "name": "Butler family."
                    },
                    {
                      "@type" : "Subdivision",
                      "prefLabel" : "Health"
                    }
                  ],
                  "inScheme": {
                    "@id": "https://id.kb.se/term/lcsh",
                    "@type": "ConceptScheme",
                    "code": "lcsh"
                  }
                }
              ]
            }
          }}
        },
        {
          "source": {
            "600": {"ind1": "1", "ind2": "0", "subfields": [
              {"a": "Harris, Andy "},
              {"c": "(Composer)"},
              {"x": "Travel"},
              {"z": "Morocco"},
              {"z": "Marrakech"}]}},
          "result": {"mainEntity": {
            "instanceOf": {
              "@type": "Text",
              "subject": [
                {
                  "@type": "ComplexSubject",
                  "termComponentList" : [
                    {
                      "@type": "Person",
                      "familyName": "Harris",
                      "givenName": "Andy",
                      "marc:titleOther": ["(Composer)"]
                    },
                    {"@type" : "Subdivision", "prefLabel" : "Travel"},
                    {"@type" : "Geographic", "prefLabel" : "Morocco"},
                    {"@type" : "Geographic", "prefLabel" : "Marrakech"}
                  ],
                  "inScheme": {
                    "@id" : "https://id.kb.se/term/lcsh",
                    "@type": "ConceptScheme",
                    "code": "lcsh"
                  }
                }
              ]
            }
          }}
        },
        {
          "source": {
            "600": {"ind1": "1", "ind2": "0", "subfields": [
              {"a": "Mangunwijaya, Y. B.,"},
              {"d": "1929-1999"},
              {"x": "Criticism and interpretation"},
              {"x": "History"},
              {"y": "21st century."}]}},
          "result": {"mainEntity": {
            "instanceOf": {
              "@type": "Text",
              "subject": [
                {
                  "@type": "ComplexSubject",
                  "termComponentList" : [
                    {
                      "@type": "Person",
                      "familyName" : "Mangunwijaya",
                      "givenName" : "Y. B.",
                      "lifeSpan": "1929-1999"
                    },
                    {"@type" : "Subdivision", "prefLabel" : "Criticism and interpretation"},
                    {"@type" : "Subdivision", "prefLabel" : "History"},
                    {"@type" : "Temporal", "prefLabel" : "21st century."}
                  ],
                  "inScheme": {
                    "@id" : "https://id.kb.se/term/lcsh",
                    "@type": "ConceptScheme",
                    "code": "lcsh"
                  }
                }
              ]
            }
          }}
        },
        {
          "source": {
            "600": {"ind1": "1", "ind2": "0", "subfields": [
              {"a": "Scarlatti, Domenico,"},
              {"d": "1685-1757"},
              {"t": "Sonatas,"},
              {"m": "harpsichord"},
              {"n": "K. 492, "},
              {"r": "D major;"},
              {"y": "21st century."}]}},
          "normalized": {
            "600": {"ind1": "1", "ind2": "0", "subfields": [
              {"a": "Scarlatti, Domenico"},
              {"d": "1685-1757"},
              {"m": "harpsichord"},
              {"n": "K. 492,"},
              {"r": "D major;"},
              {"t": "Sonatas,"},
              {"y": "21st century."}]}},
          "result": {"mainEntity": {
            "instanceOf": {
              "@type": "Text",
              "subject": [
                {
                  "@type": "ComplexSubject",
                  "inScheme": {
                    "@id": "https://id.kb.se/term/lcsh",
                    "@type": "ConceptScheme",
                    "code": "lcsh"
                  },
                  "termComponentList" : [
                    {
                      "@type": "Work",
                      "contribution": {
                        "@type": "Contribution",
                        "agent": {
                          "@type": "Person",
                          "lifeSpan": "1685-1757",
                          "familyName": "Scarlatti",
                          "givenName": "Domenico"
                        }
                      },
                      "hasTitle": [
                        {
                          "@type": "Title",
                          "mainTitle": "Sonatas,",
                          "partNumber": ["K. 492"]
                        }
                      ],
                      "musicMedium": ["harpsichord"],
                      "musicKey": "D major;"
                    },
                    {
                      "@type" : "Temporal",
                      "prefLabel" : "21st century."
                    }
                  ]
                }
              ]
            }
          }}
        }
      ]
    },
    "610": {
      "aboutEntity": "?work",
      "match": [
        {
          "when": "$b & i1=0 & $t",
          "include": ["worksubjectSansPart", "subjectOrganization", "agentdataOrganizationSubUnit"]
        },
        {
          "when": "$b & i1=1 & $t",
          "include": ["worksubjectSansPart", "subjectJurisdiction", "agentdataOrganizationSubUnit"]
        },
        {
          "when": "$b & i1=2 & $t",
          "include": ["worksubjectSansPart", "subjectOrganization", "agentdataOrganizationSubUnit"]
        },
        {
          "when": "i1=0 & $t",
          "include": ["worksubjectSansPart", "subjectOrganization", "agentdataOrganization"]
        },
        {
          "when": "i1=1 & $t",
          "include": ["worksubjectSansPart", "subjectJurisdiction", "agentdataOrganization"]
        },
        {
          "when": "i1=2 & $t",
          "include": ["worksubjectSansPart", "subjectOrganization", "agentdataOrganization"]
        },
        {
          "when": "$b & $t",
          "include": ["worksubjectSansPart", "subjectOrganization", "agentdataOrganizationSubUnit"]
        },
        {
          "when": "$b & i1=0",
          "include": ["agentdataOrganizationSubUnit", "subjectbase"],
          "addLink": "subject",
          "resourceType": "Organization",
          "pendingResources": {
            "_:agent": {"link": "agent", "resourceType": "Organization"},
            "_:isPartOf": {"about": "_:agent", "link": "isPartOf", "resourceType": "Organization"},
            "_:place": {"about": "_:agent", "addLink": "place", "resourceType": "Place"}
          }
        },
        {
          "when": "$b & i1=1",
          "include": ["agentdataOrganizationSubUnit", "subjectbase"],
          "addLink": "subject",
          "resourceType": "Jurisdiction",
          "pendingResources": {
            "_:agent": {"link": "agent", "resourceType": "Jurisdiction"},
            "_:isPartOf": {"about": "_:agent", "link": "isPartOf", "resourceType": "Jurisdiction"},
            "_:place": {"about": "_:agent", "addLink": "place", "resourceType": "Place"}
          }
        },
        {
          "when": "i1=1",
          "include": ["agentdataOrganization", "subjectbase"],
          "addLink": "subject",
          "resourceType": "Jurisdiction",
          "pendingResources": {
            "_:agent": {"link": "agent", "resourceType": "Jurisdiction"},
            "_:place": {"about": "_:agent", "addLink": "place", "resourceType": "Place"}
          }
        },
        {
          "when": "$t",
          "include": ["worksubjectSansPart", "subjectOrganization", "agentdataOrganization"]
        },
        {
          "when": "$b",
          "include": ["worksubjectSansPart", "subjectOrganization", "agentdataOrganizationSubUnit"]
        },
        {
          "when": null,
          "include": ["agentdataOrganization", "subjectbase"],
          "addLink": "subject",
          "resourceType": "Organization",
          "pendingResources": {
            "_:agent": {"link": "agent", "resourceType": "Organization"}
          }
        }
      ],
<<<<<<< HEAD
      "$n": {"about": "_:agent", "addProperty": "partNumber", "punctuationChars": ","},
=======
      "$n": {"addProperty": "partNumber", "punctuationChars": ","},
      "$6": {"property": "marc:fieldref"},
>>>>>>> 967a5714
      "_spec": [
        {
          "source": {
            "610": {"ind1": "2", "ind2": "7", "subfields": [
              {"a": "Kungl. biblioteket"},
              {"x": "samlingar"},
              {"2": "sao"}]}
          },
          "FIXME-termComponentListOrganization:result": {"mainEntity": {
            "instanceOf": {
              "@type": "Text",
              "subject": [
                {
                  "@type": "Organization",
                  "agent" : {
                    "@type" : "Organization",
                    "name" : "Kungl. biblioteket"},
                  "termComponentList": [
                    {"@type": "Organization", "name": "Kungl. biblioteket"},
                    {"@type": "Subdivision", "prefLabel": "samlingar"}
                  ],
                  "prefLabel" : "samlingar",
                  "inScheme": {
                    "@id": "https://id.kb.se/term/sao",
                    "@type": "ConceptScheme",
                    "code": "sao"
                  }
                }
              ]
            }
          }}
        },
        {
          "source": {
            "610": {"ind1": "1", "ind2": "7", "subfields": [
              {"a": "Sverige"},
              {"b": "Riksdagen"},
              {"d": "(1792 : "},
              {"c": "Gävle)"},
              {"2": "sao"}]}
          },
          "result": {"mainEntity": {
            "instanceOf": {
              "@type": "Text",
              "subject": [
                {
                  "@type": "Jurisdiction",
                  "agent" : {
                    "@type" : "Jurisdiction",
                    "date" : ["(1792 :"],
                    "isPartOf" : {
                      "@type" : "Jurisdiction",
                      "name" : "Sverige"
                    },
                    "marc:subordinateUnit" : ["Riksdagen"],
                    "place" : [{
                      "@type" : "Place",
                      "label" : "Gävle)"
                    }]
                  },
                  "inScheme": {
                    "@id": "https://id.kb.se/term/sao",
                    "@type": "ConceptScheme",
                    "code": "sao"
                  }
                }
              ]
            }
          }}
        },
        {
          "source": {
            "610": {"ind1": "1", "ind2": "4", "subfields": [
              {"a": "United States"},
              {"t":  "Act to Extend the Expiration Date of Section 252 of the Energy Policy and Conservation Act (1982 July 19)"},
              {"v": "catalogs"}]}
          },
          "result": {"mainEntity": {
            "instanceOf": {
              "@type": "Text",
              "subject" : [{
                "@type": "ComplexSubject",
                "termComponentList" : [
                  {
                    "@type" : "Work",
                    "contribution" : {
                      "@type" : "Contribution",
                      "agent" : {
                        "@type" : "Jurisdiction",
                        "name" : "United States"
                      }
                    },
                    "hasTitle": [ {
                      "@type": "Title",
                      "mainTitle": "Act to Extend the Expiration Date of Section 252 of the Energy Policy and Conservation Act (1982 July 19)"
                    } ]
                  },
                  {
                    "@type" : "GenreForm",
                    "prefLabel" : "catalogs"
                  }
                ]
              }]
            }
          }}
        },
        {
          "source": {
            "610": {"ind1": "2", "ind2": "0", "subfields":[
              {"a": "Rossiĭskiĭ gosudarstvennyĭ arkhiv drevnikh aktov."},
              {"k": " Manuscript."},
              {"t": "Egentitel"},
              {"n": "Fond 1209"},
              {"p": "Pomestnyĭ prikaz"}]}
          },
          "normalized": {
            "610": {"ind1": "2", "ind2": "7", "subfields":[
              {"a": "Rossiĭskiĭ gosudarstvennyĭ arkhiv drevnikh aktov."},
              {"k": " Manuscript."},
              {"t": "Egentitel"},
              {"n": "Fond 1209"},
              {"p": "Pomestnyĭ prikaz"}]}
          },
          "result": {"mainEntity": {
            "instanceOf": {
              "@type": "Text",
              "subject": [
                {
                  "@type": "Work",
                  "contribution" : {
                    "@type" : "Contribution",
                    "agent" : {
                      "@type" : "Organization",
                      "partNumber" : [ "Fond 1209" ],
                      "name" : "Rossiĭskiĭ gosudarstvennyĭ arkhiv drevnikh aktov."
                    }
                  },
                  "hasTitle": [ {
                    "@type": "Title",
                    "mainTitle": "Egentitel",
                    "marc:formSubheading" : [ "Manuscript." ],
                    "partName" : [ "Pomestnyĭ prikaz" ]
                  } ],
                  "inScheme": {
                    "@id": "https://id.kb.se/term/lcsh",
                    "@type": "ConceptScheme",
                    "code": "lcsh"
                  }
                }
              ]
            }
          }}
        }
      ]
    },
    "611": {
      "aboutEntity": "?work",
      "i1": {"marcDefault": "2"},
      "match": [
        {
          "when": "$t",
          "include": ["agentdataMeeting", "subjectbase", "titledetails"],
          "pendingResources": {
            "_:work": {
              "addLink": "termComponentList",
              "resourceType": "Work",
              "subsumeSingle": true
            },
            "_:title": {
              "about": "_:work", "addLink": "hasTitle", "resourceType": "Title",
              "embedded": true
            },
            "_:contribution": {"about": "_:work", "link": "contribution", "resourceType": "Contribution"},
            "_:agent": {"about": "_:contribution", "link": "agent", "resourceType": "Meeting"},
            "_:place": {"about": "_:agent", "addLink": "place", "resourceType": "Place"}
          },
          "addLink": "subject",
          "$t": {"about": "_:title", "property": "mainTitle"}
        },
        {
          "when": null,
          "include": ["agentdataMeeting", "subjectbase"],
          "addLink": "subject",
          "resourceType": "Meeting",
          "pendingResources": {
            "_:agent": {"link": "agent", "resourceType": "Meeting"},
            "_:place": {"about": "_:agent", "addLink": "place", "resourceType": "Place"}
          }
        }
      ],
<<<<<<< HEAD
      "$n": {"about": "_:agent", "addProperty": "partNumber", "punctuationChars": ","},
=======
      "$n": {"addProperty": "partNumber", "punctuationChars": ","},
      "$6": {"property": "marc:fieldref"},
>>>>>>> 967a5714
      "_spec": [
        {
          "source": {
            "611": {"ind1": "2", "ind2": "0", "subfields":[
              {"a": "Rio+20 (Conference)"},
              {"d": "(2012 : "},
              {"c": "Rio de Janeiro, Brazil)"}]
            }
          },
          "result": {"mainEntity": {
            "instanceOf": {
              "@type": "Text",
              "subject": [
                {
                  "@type": "Meeting",
                  "agent": {
                    "@type": "Meeting",
                    "name": "Rio+20 (Conference)",
                    "date": ["(2012 :"],
                    "place": [{
                      "@type": "Place",
                      "label": "Rio de Janeiro, Brazil)"
                    }]
                  },
                  "inScheme": {
                    "@id": "https://id.kb.se/term/lcsh",
                    "@type": "ConceptScheme",
                    "code": "lcsh"
                  }
                }
              ]
            }
          }}
        },
        {
          "source": {
            "611": {"ind1": "2", "ind2": "0", "subfields":[
              {"a": "Vatican Council"},
              {"n": "(2nd : "},
              {"d": "1962-1965 : "},
              {"c": "Basilica di San Pietro in Vaticano)."},
              {"t": "Constitutio pastoralis de ecclesia in mundo huius temporis."},
              {"l": "Italian"}]
            }
          },
          "result": {"mainEntity": {
            "instanceOf": {
              "@type": "Text",
              "subject": [
                {
                  "@type": "Work",
                  "contribution": {
                    "@type": "Contribution",
                    "agent": {
                      "@type": "Meeting",
                      "name": "Vatican Council",
                      "date": ["1962-1965 :"],
                      "partNumber": ["(2nd :"],
                      "place": [{
                        "@type": "Place",
                        "label": "Basilica di San Pietro in Vaticano)."
                      }]
                    }
                  },
                  "hasTitle" : [ {
                    "@type" : "Title",
                    "mainTitle": "Constitutio pastoralis de ecclesia in mundo huius temporis."
                  } ],
                  "language": {
                    "@type": "Language",
                    "label": "Italian"
                  },
                  "inScheme": {
                    "@id" : "https://id.kb.se/term/lcsh",
                    "@type": "ConceptScheme",
                    "code": "lcsh"
                  }
                }
              ]
            }
          }}
        }
      ]
    },
    "630": {
      "TOOO:i1": {},
      "TOOO:i2": {},
      "inherit": "130",
      "aboutEntity": "?work",
      "addLink": "subject", "resourceType": "Work",
      "$6": {"property": "marc:fieldref"},
      "_spec": [
        {
          "source": {
            "630": {"ind1": " ", "ind2": "0", "subfields":[
              {"a": "Talmud"},
              {"p": "Bava meẓia"}]
            }
          },
          "TODO:result": {"mainEntity": {
            "instanceOf": {
              "@type": "Text",
              "subject": [
                {
                  "@type": "Topic",
                  "@id": "http://id.loc.gov/authorities/names/n81048431.html"
                }
              ],
              "prefLabel": "Talmud--Bava meẓia",
              "inScheme": {
                "@id": "http://id.loc.gov/authorities/names",
                "@type": "ConceptScheme",
                "code": "lcsh"
              },
                "@type": "ComplexSubject",
              "termComponentList": [
                {
                  "@type": "Topic",
                  "prefLabel": "Talmud"
                },
                {
                  "@type": "PartName",
                  "prefLabel": "Bava meẓia"
                }
              ]
            }
          }}
        }
      ]
    },
    "648": {
      "include": ["subjectbase"],
      "aboutEntity": "?work",
      "addLink": "subject",
      "pendingResources": {
        "_:term": {
          "addLink": "termComponentList",
          "resourceType": "Temporal",
          "required": true,
          "subsumeSingle": true
        }
      },
      "$a": {"about": "_:term", "property": "prefLabel"},
      "_spec": [
        {
          "source": {"648": {"ind1": " ", "ind2": "7",
            "subfields": [{"a": "1500-talet"}, {"2": "sao"}]}
          },
          "result": {"mainEntity": {
            "instanceOf": {
              "@type": "Text",
              "subject": [
                {
                  "@id": "https://id.kb.se/term/sao/1500-talet",
                  "@type": "Temporal",
                  "inScheme": {
                    "@id": "https://id.kb.se/term/sao",
                    "@type": "ConceptScheme",
                    "code": "sao"
                  },
                  "prefLabel": "1500-talet"
                }
              ]
            }
          }}
        },
        {
          "source": {"648": {"ind1": " ", "ind2": "7",
            "subfields": [{"a": "Since 1500"}, {"2": "fast"}]}
          },
          "result": {"mainEntity": {
            "instanceOf": {
              "@type": "Text",
              "subject": [
                {
                  "@type": "Temporal",
                  "inScheme": {
                    "@id": "https://id.kb.se/term/fast",
                    "@type": "ConceptScheme",
                    "code": "fast"
                  },
                  "prefLabel": "Since 1500"
                }
              ]
            }
          }}
        }
      ]
    },
    "650": {
      "include": ["subjectbase"],
      "aboutEntity": "?work",
      "addLink": "subject",
      "resourceType": "Topic",
      "pendingResources": {
        "_:topic": {
          "addLink": "termComponentList",
          "resourceType": "Topic",
          "required": true,
          "subsumeSingle": true
        }
      },
      "$a": {"about": "_:topic", "property": "prefLabel"},
      "computeLinks": {"use": "$4", "mapping": "relatorCode"},
      "i1": {
        "link": "marc:subjectLevel",
        "uriTemplate": "{+_}",
        "marcDefault": " ",
        "tokenMap": {
          "0": "marc:Unspecified",
          "1": "marc:Primary",
          "2": "marc:Secondary"
        }
      },
      "$6": {"property": "marc:fieldref"},
      "_spec": [
        {
          "source": {"650": {"ind1": " ", "ind2": "7",
            "subfields": [{"a": "Fysik"}, {"2": "sao"}]}
          },
          "result": {"mainEntity": {
            "instanceOf": {
              "@type": "Text",
              "subject": [
                {
                  "@id": "https://id.kb.se/term/sao/Fysik",
                  "@type": "Topic",
                  "inScheme": {
                    "@id": "https://id.kb.se/term/sao",
                    "@type": "ConceptScheme",
                    "code": "sao"
                  },
                  "prefLabel": "Fysik"
                }
              ]
            }
          }}
        },
        {
          "source": {"650": {"ind1": " ", "ind2": "0",
            "subfields": [{"a": "Information"}, {"y": "Information Age"}]}
          },
          "result": {"mainEntity": {
            "instanceOf": {
              "@type": "Text",
              "subject": [
                {
                  "@type": "ComplexSubject",
                  "@id": "http://id.loc.gov/authorities/label/Information--Information%20Age",
                  "prefLabel": "Information--Information Age",
                  "termComponentList": [
                    {
                      "@type": "Topic",
                      "prefLabel": "Information"
                    },
                    {
                      "@type": "Temporal",
                      "prefLabel": "Information Age"
                    }
                  ],
                  "inScheme": {
                    "@id": "https://id.kb.se/term/lcsh",
                    "@type": "ConceptScheme",
                    "code": "lcsh"
                  }
                }
              ]
            }
          }}
        },
        {
          "source": {
            "650": {"ind1": "2", "ind2": " ",
              "subfields": [{"a": "Health services for the aged", "v": "periodicals"}]}
          },
          "TODO:result": {"mainEntity": {
            "instanceOf": {
              "@type": "Text",
              "subject": [
                {
                  "@type": "Topic",
                  "marc:subjectLevel": {"@id": "marc:Secondary"},
                  "prefLabel": "Health services for the aged"
                }
              ]
            }
          }}
        },
        {
          "source": {
            "650": {"ind1": "0", "ind2": " ",
              "subfields": [{"a": "Geriatrics"}]}
          },
          "TODO:result": {"mainEntity": {
            "instanceOf": {
              "@type": "Text",
              "subject": [
                {
                  "@type": "Topic",
                  "prefLabel": "Geriatrics"
                }
              ]
            }
          }}
        },
        {
          "source": {
            "650": {"ind1": "2", "ind2": "4",
              "subfields": [{"a": "Something secondary"}]}
          },
          "result": {"mainEntity": {
            "instanceOf": {
              "@type": "Text",
              "subject": [
                {
                  "@type": "Topic",
                  "marc:subjectLevel": {"@id": "marc:Secondary"},
                  "prefLabel": "Something secondary"
                }
              ]
            }
          }}
        },
        {
          "source": {
            "650": {"ind1": " ", "ind2": "7",
              "subfields": [{"a": "Fysik"}, {"2": "barn"}]}
          },
          "result": {"mainEntity": {
            "instanceOf": {
              "@type": "Text",
              "subject": [
                {
                  "@type": "Topic",
                  "@id": "https://id.kb.se/term/barn/Fysik",
                  "inScheme": {
                    "@id": "https://id.kb.se/term/barn",
                    "@type": "ConceptScheme",
                    "code": "barn"
                  },
                  "prefLabel": "Fysik"
                }
              ]
            }
          }}
        },
        {
          "source": {
            "650": {"ind1": " ", "ind2": "2",
              "subfields": [{"a": "Cardiovascular Physiology"}, {"v": "Congresses."}]}
          },
          "result": {"mainEntity": {
            "instanceOf": {
              "@type": "Text",
              "subject": [
                {
                  "@type": "ComplexSubject",
                  "@id": "http://id.loc.gov/authorities/label/Cardiovascular%20Physiology--Congresses.",
                  "prefLabel": "Cardiovascular Physiology--Congresses.",
                  "termComponentList": [
                    {
                      "@type": "Topic",
                      "prefLabel": "Cardiovascular Physiology"
                    },
                    {
                      "@type": "GenreForm",
                      "prefLabel": "Congresses."
                    }
                  ],
                  "inScheme": {
                    "@id": "https://id.kb.se/term/mesh",
                    "@type": "ConceptScheme",
                    "code": "mesh"
                  }
                }
              ]
            }
          }}
        },
        {
          "source": {
            "650": {"ind1": " ", "ind2": "7",
              "subfields": [{"a": "rye"}, {"2": "agrovoc"}]}
          },
          "result": {"mainEntity": {
            "instanceOf": {
              "@type": "Text",
              "subject": [
                {
                  "@type": "Topic",
                  "inScheme": {
                    "@id": "https://id.kb.se/term/agrovoc",
                    "@type": "ConceptScheme",
                    "code": "agrovoc"
                  },
                  "prefLabel": "rye"
                }
              ]
            }
          }}
        }
      ]
    },
    "651": {
      "include": ["subjectbase"],
      "aboutEntity": "?work",
      "addLink": "subject",
      "resourceType": "Geographic",
      "pendingResources": {
        "_:topic": {
          "addLink": "termComponentList",
          "resourceType": "Geographic",
          "required": true,
          "subsumeSingle": true
        }
      },
      "$a": {"about": "_:topic", "property": "prefLabel"},
      "i1": null,
      "$6": {"property": "marc:fieldref"},
      "_spec": [
        {
          "source": {
            "651": {"ind1": " ", "ind2": "7", "subfields":[
              {"a": "Sydafrika"},
              {"z": "Västra Kapprovinsen"},
              {"2": "sao"}]
            }
          },
          "result": {"mainEntity": {
            "instanceOf": {
              "@type": "Text",
              "subject": [
                {
                  "@type": "ComplexSubject",
                  "@id": "https://id.kb.se/term/sao/Sydafrika--V%C3%A4stra%20Kapprovinsen",
                  "inScheme": {
                    "@id": "https://id.kb.se/term/sao",
                    "@type": "ConceptScheme",
                    "code": "sao"
                  },
                  "prefLabel": "Sydafrika--Västra Kapprovinsen",
                  "termComponentList": [
                    {
                      "@type": "Geographic",
                      "prefLabel": "Sydafrika"
                    },
                    {
                      "@type": "Geographic",
                      "prefLabel": "Västra Kapprovinsen"
                    }
                  ]
                }
              ]
            }
          }}
        },
        {
          "source": {
            "651": {"ind1": " ", "ind2": "0", "subfields":[
              {"a": "Aix-en-Provence (France)"},
              {"x": "Social life and customs"},
              {"v": "Early works to 1800"}]
            }
          },
          "normalized": {
            "651": {"ind1": " ", "ind2": "0", "subfields":[
              {"a": "Aix-en-Provence (France)"},
              {"v": "Early works to 1800"},
              {"x": "Social life and customs"}]
            }
          },
          "result": {"mainEntity": {
            "instanceOf": {
              "@type": "Text",
              "subject": [
                {
                  "@type": "ComplexSubject",
                  "@id" : "http://id.loc.gov/authorities/label/Aix-en-Provence%20%28France%29--Social%20life%20and%20customs--Early%20works%20to%201800",
                  "prefLabel": "Aix-en-Provence (France)--Social life and customs--Early works to 1800",
                  "inScheme": {
                    "@id": "https://id.kb.se/term/lcsh",
                    "@type": "ConceptScheme",
                    "code": "lcsh"
                  },
                  "termComponentList": [
                    {
                      "@type": "Geographic",
                      "prefLabel": "Aix-en-Provence (France)"
                    },
                    {
                      "@type": "Subdivision",
                      "prefLabel": "Social life and customs"
                    },
                    {
                      "@type": "GenreForm",
                      "prefLabel": "Early works to 1800"
                    }
                  ]
                }
              ]
            }
          }}
        }
      ]
    },
    "653": {
      "aboutEntity": "?work",
      "addLink": "subject",
      "resourceType": "Topic",
      "$a": {"property": "keyword"},
      "match": [
        {
          "when": "i2=0",
          "resourceType": "Topic"
        },
        {
          "when": "i2=1",
          "resourceType": "Person"
        },
        {
          "when": "i2=2",
          "resourceType": "Organization"
        },
        {
          "when": "i2=3",
          "resourceType": "Meeting"
        },
        {
          "when": "i2=4",
          "resourceType": "Temporal"
        },
        {
          "when": "i2=5",
          "resourceType": "Place"
        },
        {
          "when": "i2=6",
          "resourceType": "GenreForm"
        }
      ],
      "$6": {"property": "marc:fieldref"},
      "_spec": [
        {
          "source": {
            "653": {"ind1": " ", "ind2": "4", "subfields":[
              {"a": "Directors"}]
            }
          },
          "result": {"mainEntity": {
            "instanceOf": {
              "@type": "Text",
              "subject": [
                {
                  "@type": "Temporal",
                  "keyword": "Directors"
                }
              ]
            }
          }}
        }
      ]
    },

    "654": {
      "ignored": true,
      "NOTE:record-count": 174,
      "TODO": "facet term (i1:like 650, i2: null)"
    },

    "655" : {
      "include": ["subjectbase"],
      "aboutEntity": "?work",
      "addLink": "genreForm",
      "resourceType": "GenreForm",
      "pendingResources": {
        "_:topic": {
          "addLink": "termComponentList",
          "resourceType": "GenreForm",
          "required": true,
          "subsumeSingle": true
        }
      },
      "$a": {"about": "_:topic", "property": "prefLabel"},
      "_spec": [
        {
          "source": {"655": {"ind1": " ", "ind2": "7", "subfields": [{"a": "Deckare"}, {"2": "saogf"}]}},
          "result": {"mainEntity": {
            "instanceOf": {
              "@type": "Text",
              "genreForm": [
                {
                  "@type": "GenreForm",
                  "@id": "https://id.kb.se/term/saogf/Deckare",
                  "inScheme": {
                    "@id": "https://id.kb.se/term/saogf",
                    "@type": "ConceptScheme",
                    "code": "saogf"
                  },
                  "prefLabel": "Deckare"
                }
              ]
            }
          }}
        },
        {
          "source": {"655": {"ind1": " ", "ind2": "7", "subfields": [{"a": "Deckare"}, {"2": "barngf"}]}},
          "result": {"mainEntity": {
            "instanceOf": {
              "@type": "Text",
              "genreForm": [
                {
                  "@type": "GenreForm",
                  "@id": "https://id.kb.se/term/barngf/Deckare",
                  "inScheme": {
                    "@type": "ConceptScheme",
                    "@id": "https://id.kb.se/term/barngf",
                    "code": "barngf"
                  },
                  "prefLabel": "Deckare"
                }
              ]
            }
          }}
        },
        {
          "source": {"655": {"ind1": " ", "ind2": "7", "subfields": [{"a": "Postkartor"}, {"2": "gmgpc"}]}},
          "result": {"mainEntity": {
            "instanceOf": {
              "@type": "Text",
              "genreForm": [
                {
                  "@type": "GenreForm",
                  "@id": "https://id.kb.se/term/gmgpc/Postkartor",
                  "inScheme": {
                    "@type": "ConceptScheme",
                    "@id": "https://id.kb.se/term/gmgpc",
                    "code": "gmgpc"
                  },
                  "prefLabel": "Postkartor"
                }
              ]
            }
          }}
        },
        {
          "source": {"655": {"ind1": " ", "ind2": " ", "subfields": [{"a": "True crime stories"}, {"2": "lcgft"}]}},
          "TODO:EmptyInd2-result": {"mainEntity": {
            "instanceOf": {
              "@type": "Text",
              "genreForm": [
                {
                  "@type": "GenreForm",
                  "@id": "hhttp://id.loc.gov/authorities/genreForms/gf2014026203.html",
                  "inScheme": {
                    "@type": "ConceptScheme",
                    "@id": "http://id.loc.gov/authorities/genreForms",
                    "code": "lcgft"
                  },
                  "prefLabel": "True crime stories"
                }
              ]
            }
          }}
        },
        {
          "source": {"655": {"ind1": "7", "ind2": " ", "subfields": [{"a": "Artikeldatabaser"}, {"2": "saogf"}]}},
          "TODO:": {"mainEntity": {
            "instanceOf": {
              "@type": "Text"
            }
          }}
        }
      ]
    },

    "656" : {
      "TOOO:i2": {},
      "resourceType": "Profession", "ignored": true
    },
    "657" : {
      "TOOO:i2": {},
      "resourceType": "FunctionOrRole", "ignored": true
    },

    "658": {},

    "662": {},
    "690": {},

    "700": {
      "aboutEntity": "?work",
      "match": [
        {
          "when": "$t & i1=0 & i2=2",
          "include": ["hasPartPerson", "agentdataPerson", "titledetails1xx7xx"]
        },
        {
          "when": "$t & i1=1 & i2=2",
          "include": ["hasPartPerson", "agentdataNameOfPerson", "titledetails1xx7xx"]
        },
        {
          "when": "$t & i1=3 & i2=2",
          "include": ["hasPartFamily", "agentdataFamily", "titledetails1xx7xx"]
        },
        {
          "when": "$t & i2=2",
          "include": ["hasPartPerson", "agentdataPerson", "titledetails1xx7xx"]
        },
        {
          "when": "$t & i1=0",
          "include": ["relatedToPerson", "agentdataPerson", "titledetails1xx7xx"]
        },
        {
          "when": "$t & i1=1",
          "include": ["relatedToPerson", "agentdataNameOfPerson", "titledetails1xx7xx"]
        },
        {
          "when": "$t & i1=3",
          "include": ["relatedToFamily", "agentdataPerson", "titledetails1xx7xx"]
        },
        {
          "when": "$t",
          "include": ["relatedToPerson", "agentdataPerson", "titledetails1xx7xx"]
        },
        {
          "when": "i1=0 & i2=2",
          "inherit-match": "$t & i1=0 & i2=2",
          "NOTE": "An agent is not a part; we add an untitled, intermediary hasPart"
        },
        {
          "when": "i1=1 & i2=2",
          "inherit-match": "$t & i1=1 & i2=2",
          "NOTE": "An agent is not a part; we add an untitled, intermediary hasPart"
        },
        {
          "when": "i1=3 & i2=2",
          "inherit-match": "$t & i1=3 & i2=2",
          "NOTE": "An agent is not a part; we add an untitled, intermediary hasPart"
        },
        {
          "when": "i2=2",
          "inherit-match": "$t & i2=2",
          "NOTE": "An agent is not a part; we add an untitled, intermediary hasPart"
        },
        {
          "when": null,
          "include": ["contributiondata", "titledetails1xx7xx"],
          "resourceType": "Contribution",
          "$0": {"about": "_:agent", "addLink": "identifiedBy", "property": "value"}
        }
      ],
      "$x": {"property": "issn"},
      "$e": {"about": "_:contribution", "addLink": "role", "property": "label"},
      "$4": {"about": "_:contribution", "addLink": "role", "property": "code", "uriTemplate": "{code}", "TODO:mapping": "relatorCode"},
<<<<<<< HEAD
      "subfieldOrder": " i a b c q d j e u 4 t g m n p r s l k f o",
=======
      "$6": {"property": "marc:fieldref"},
      "subfieldOrder": "i a b c q d j e 4 t g m n p r s l k f o",
>>>>>>> 967a5714
      "_spec": [
        {
          "source": {"700": {"ind1": "1", "ind2": " ", "subfields": [ {"a": "Pietilä, Tuulikki"}, {"d": "1917-"}]}
          },
          "result": {"mainEntity": {
            "instanceOf": {
              "@type": "Text",
              "contribution": [
                {
                  "@type": "Contribution",
                  "agent": {"@type": "Person",
                    "familyName":  "Pietilä",
                    "givenName":  "Tuulikki",
                    "lifeSpan":  "1917-"}
                }
              ]
            }
          }}
        },
        {
          "source": {
            "700": {"ind1": "1", "ind2": " ", "subfields": [
              {"i": "Parafraserar"},
              {"a": "Jansson, Tove"},
              {"e": "Skapad av"},
              {"t": "Anteckningar från en ö"}
            ]}},
          "result": {"mainEntity": {
            "instanceOf": {
              "@type": "Text",
              "relationship": [
                {
                  "@type": "Relationship",
                  "relation": [{"@type": "Resource", "label": "Parafraserar"}],
                  "entity": {
                    "@type": "Work",
                    "hasTitle": [ {
                      "@type": "Title",
                      "mainTitle": "Anteckningar från en ö"
                    } ],
                    "contribution": [
                      {
                        "@type": "PrimaryContribution",
                        "role": [{"label": "Skapad av"}],
                        "agent": {"@type": "Person", "familyName":  "Jansson", "givenName":  "Tove"}
                      }
                    ]
                  }
                }
              ]
            }
          }}
        },
        {
          "source": {
            "700": {"ind1": "1", "ind2": " ", "subfields": [
              {"a": "Jansson, Tove"},
              {"t": "Anteckningar från en ö"}
            ]}},
          "FIXME:result": {"mainEntity": {
            "instanceOf": {
              "@type": "Text",
              "relationship": [
                {
                  "@type": "Relationship",
                  "entity": {
                    "@type": "Work",
                    "hasTitle": [ {
                      "@type": "Title",
                      "mainTitle": "Anteckningar från en ö"
                    } ],
                    "contribution": [
                      {
                        "@type": "PrimaryContribution",
                        "agent": {"@type": "Person", "familyName":  "Jansson", "givenName":  "Tove"}
                      }
                    ]
                  }
                }
              ]
            }
          }}
        },
        {
          "source": {
            "700": {"ind1": "1", "ind2": " ", "subfields": [
              {"a": "Munro, Alice"},
              {"d": "1931-"},
              {"t": "Progress of love."},
              {"l": "Svenska."},
              {"k": "Urval"}
            ]}},
          "result": {"mainEntity": {
            "instanceOf": {
              "@type": "Text",
              "relationship": [
                {
                  "@type": "Relationship",
                  "entity": {
                    "@type": "Work",
                    "hasTitle": [ {
                      "@type": "Title",
                      "mainTitle": "Progress of love.",
                      "marc:formSubheading" : [ "Urval" ]
                    } ],
                    "language" : {
                      "@type" : "Language",
                      "label" : "Svenska."
                    },
                    "contribution": [
                      {
                        "@type": "PrimaryContribution",
                        "agent": {"@type": "Person", "familyName":  "Munro", "givenName":  "Alice", "lifeSpan":  "1931-"}
                      }
                    ]
                  }
                }
              ]
            }
          }}
        },
        {
          "source": {
            "700": {"ind1": "0", "ind2": " ", "subfields": [
              {"a": "Cyprianus av Kartago,"},
              {"d": "1914-1987"},
              {"t": "De idolorum vanitate."}
            ]}},
          "result": {"mainEntity": {
            "instanceOf": {
              "@type": "Text",
              "relationship": [
                {
                  "@type": "Relationship",
                  "entity": {
                    "@type": "Work",
                    "hasTitle": [ {
                      "@type": "Title",
                      "mainTitle": "De idolorum vanitate."
                    } ],
                    "contribution": [
                      {
                        "@type": "PrimaryContribution",
                        "agent": {
                          "@type": "Person",
                          "name":  "Cyprianus av Kartago,",
                          "lifeSpan": "1914-1987"
                        }
                      }
                    ]
                  }
                }
              ]
            }
          }}
        },
        {
          "source": {
            "700": {"ind1": "1", "ind2": "2", "subfields": [
              {"a": "Jansson, Tove"},
              {"d": "1914-2001"},
              {"t": "Anteckningar från en ö"}
            ]}},
          "result": {"mainEntity": {
            "instanceOf": {
              "@type": "Text",
              "hasPart": [
                {
                  "@type": "Work",
                  "hasTitle": [ {
                    "@type": "Title",
                    "mainTitle": "Anteckningar från en ö"
                  } ],
                  "contribution": [
                    {
                      "@type": "PrimaryContribution",
                      "agent": {
                        "@type": "Person",
                        "familyName":  "Jansson",
                        "givenName":  "Tove",
                        "lifeSpan":  "1914-2001"}
                    }
                  ]
                }
              ]
            }
          }}
        },
        {
          "source": {
            "700": {"ind1": "1", "ind2": "2", "subfields": [
              {"a": "Jansson, Tove"}
            ]}},
          "result": {"mainEntity": {
            "instanceOf": {
              "@type": "Text",
              "hasPart": [
                {
                  "@type": "Work",
                  "contribution": [
                    {
                      "@type": "PrimaryContribution",
                      "agent": {"@type": "Person", "familyName":  "Jansson", "givenName":  "Tove"}
                    }
                  ]
                }
              ]
            }
          }}
        },
        {
          "source": {
            "700": {"ind1": "1", "ind2": " ", "subfields": [
              {"i": "Parafraserar"},
              {"a": "Jansson, Tove"},
              {"t": "Anteckningar från en ö"}
            ]}},
          "result": {"mainEntity": {
            "instanceOf": {
              "@type": "Text",
              "relationship": [
                {
                  "@type": "Relationship",
                  "relation": [{"@type": "Resource", "label": "Parafraserar"}],
                  "entity": {
                    "@type": "Work",
                    "hasTitle": [ {
                      "@type": "Title",
                      "mainTitle": "Anteckningar från en ö"
                    } ],
                    "contribution": [
                      {
                        "@type": "PrimaryContribution",
                        "agent": {"@type": "Person", "familyName":  "Jansson", "givenName":  "Tove"}
                      }
                    ]
                  }
                }
              ]
            }
          }}
        },
        {
          "source": {
            "700": {"ind1": "3", "ind2": "2", "subfields": [
              {"a": "Family X."}
            ]}},
          "result": {"mainEntity": {
            "instanceOf": {
              "@type": "Text",
              "hasPart": [
                {
                  "@type": "Work",
                  "contribution": [
                    {
                      "@type": "PrimaryContribution",
                      "agent": {"@type": "Family", "name":  "Family X."}
                    }
                  ]
                }
              ]
            }
          }}
        },
        {
          "source": {
            "700": {"ind1": "0", "ind2": "2", "subfields": [
              {"a": "Tove Jansson"}
            ]}},
          "result": {"mainEntity": {
            "instanceOf": {
              "@type": "Text",
              "hasPart": [
                {
                  "@type": "Work",
                  "contribution": [
                    {
                      "@type": "PrimaryContribution",
                      "agent": {"@type": "Person", "name":  "Tove Jansson"}
                    }
                  ]
                }
              ]
            }
          }}
        },
        {
          "source": [
            {"700": {"ind1": "1", "ind2": " ", "subfields": [{"a": "Breitholtz, Lennart,"}, {"d": "1909-1998"}, {"4": "edt"}]}},
            {"700": {"ind1": "1", "ind2": " ", "subfields": [{"a": "Breitholtz, Lennart,"}, {"d": "1909-1998"}, {"4": "oth"}]}}
          ],
          "TODO:result": {"mainEntity": {
            "instanceOf": {
              "@type": "Text"
            }
          }}
        }
      ]
    },

    "710": {
      "aboutEntity": "?work",
      "match": [
        {
          "when": "$b & $t & i2=2 & i1=1",
          "include": ["hasPartJurisdiction", "agentdataOrganizationSubUnit", "titledetails"]
        },
        {
          "when": "$t & i2=2 & i1=1",
          "include": ["hasPartJurisdiction", "agentdataOrganization", "titledetails"]
        },
        {
          "when": "$b & $t & i1=1",
          "include": ["relatedToJurisdiction", "agentdataOrganizationSubUnit", "titledetails"]
        },
        {
          "when": "$t & i1=1",
          "include": ["relatedToJurisdiction", "agentdataOrganization", "titledetails"]
        },
        {
          "when": "$b & $t & i2=2",
          "include": ["hasPartOrganization", "agentdataOrganizationSubUnit", "titledetails"]
        },
        {
          "when": "$t & i2=2",
          "include": ["hasPartOrganization", "agentdataOrganization", "titledetails"]
        },
        {
          "when": "$b & $t",
          "include": ["relatedToOrganization", "agentdataOrganizationSubUnit", "titledetails"]
        },
        {
          "when": "$t",
          "include": ["relatedToOrganization", "agentdataOrganization", "titledetails"]
        },
        {
          "when": "$b & i1=2",
          "include": ["contributionOrganization", "agentdataOrganizationSubUnit", "agentlang", "someworkdetails"]
        },
        {
          "when": "i1=2",
          "include": ["contributionOrganization", "agentdataOrganization", "agentlang", "someworkdetails"]
        },
        {
          "when": "$b & i1=1",
          "include": ["contributionJurisdiction", "agentdataOrganizationSubUnit", "agentlang", "someworkdetails"]
        },
        {
          "when": "i1=1",
          "include": ["contributionJurisdiction", "agentdataOrganization", "agentlang", "someworkdetails"]
        },
        {
          "when": "$b & i1=0",
          "include": ["contributionOrganization", "agentdataOrganizationSubUnit", "agentlang", "someworkdetails"]
        },
        {
          "when": "i1=0",
          "include": ["contributionOrganization", "agentdataOrganization", "agentlang", "someworkdetails"]
        },
        {
          "when": "$b",
          "include": ["contributionOrganization", "agentdataOrganizationSubUnit", "agentlang", "someworkdetails"]
        },
        {
          "when": null,
          "include": ["contributionOrganization", "agentdataOrganization", "agentlang", "someworkdetails"]
        }
      ],
      "TODO": [
        "change splitValueProperties to work on result, to handle match combo"
      ],
      "TODO:changed-remove?:computeLinks": {"use": "$4", "mapping": "relatorCode"},
      "i1": {"marcDefault": "2"},
      "$n": {"about": "_:agent", "addProperty": "partNumber", "punctuationChars": ","},
      "$x": {"property": "issn"},
      "$0": {"addLink": "identifiedBy", "property": "value"},
      "$4": {"addLink": "role", "property": "code", "uriTemplate": "{code}", "TODO:mapping": "relatorCode"},
      "$e": {"addLink": "role", "property": "label"},
      "$6": {"property": "marc:fieldref"},
      "FIXME": "Change subfield order in specs. Bug in orderedAndGroupedSubfields",
      "subfieldOrder": "i a b c d g u e 4 t m n p r s l k f o x",
      "FIXME:subfieldOrder": "subfieldOrder doesn't always works correctly. Termporarily added 'normalized' to make the revert spec pass.",
      "TOOO:i2": "How to map when no $t?",
      "_spec": [
        {
          "source": {
            "710": {"ind1": "1", "ind2": " ", "subfields": [
              {"t": "National electrical code (1993)"},
              {"a": "National Fire Protection Association."}
            ]}},
          "result": {"mainEntity": {
            "instanceOf": {
              "@type": "Text",
              "relationship": [
                {
                  "@type": "Relationship",
                  "entity": {
                    "@type": "Work",
                    "hasTitle": [ {
                      "@type": "Title",
                      "mainTitle": "National electrical code (1993)"
                    } ],
                    "contribution": [
                      {
                        "@type": "PrimaryContribution",
                        "agent":
                          {"@type": "Jurisdiction", "name": "National Fire Protection Association."}
                      }
                    ]
                  }
                }
              ]
            }
          }}
        },
        {
          "source": {
            "710": {"ind1": "1", "ind2": " ", "subfields": [
              {"a": "Sverige."},
              {"b": "Riksdagen."},
              {"b": "Borgarståndet."},
              {"t": "Protokoll"}
            ]}},
          "result": {"mainEntity": {
            "instanceOf": {
              "@type": "Text",
              "relationship": [
                {
                  "@type": "Relationship",
                  "entity": {
                    "@type": "Work",
                    "contribution": [{
                        "@type": "PrimaryContribution",
                        "agent": {
                          "@type": "Jurisdiction",
                          "isPartOf": {
                            "@type": "Jurisdiction",
                            "name": "Sverige."
                          },
                          "marc:subordinateUnit" : ["Riksdagen.", "Borgarståndet."]
                        }
                      }],
                    "hasTitle": [ {
                      "@type": "Title",
                      "mainTitle": "Protokoll"
                    } ]
                  }
                }
              ]
            }
          }}
        },
        {
          "source": {
            "710": {"ind1": "0", "ind2": " ", "subfields": [
              {"a": "Nationell gammaldags organisation."},
              {"t": "Handlingar 1920-1950"}
            ]}},
          "normalized": {
            "710": {"ind1": "2", "ind2": " ", "subfields": [
              {"t": "Handlingar 1920-1950"},
              {"a": "Nationell gammaldags organisation."}
            ]}},
          "result": {"mainEntity": {
            "instanceOf": {
              "@type": "Text",
              "relationship": [
                {
                  "@type": "Relationship",
                  "entity": {
                    "@type": "Work",
                    "hasTitle": [ {
                      "@type": "Title",
                      "mainTitle": "Handlingar 1920-1950"
                    } ],
                    "contribution": [
                      {
                        "@type": "PrimaryContribution",
                        "agent":
                        {"@type": "Organization", "name": "Nationell gammaldags organisation."}
                      }
                    ]
                  }
                }
              ]
            }
          }}
        },
        {
          "source": {
            "710": {"ind1": "2", "ind2": " ", "subfields": [
              {"a": "National Fire Protection Association."},
              {"t": "National electrical code (1993)"}
            ]}},
          "normalized": {
            "710": {"ind1": "2", "ind2": " ", "subfields": [
              {"t": "National electrical code (1993)"},
              {"a": "National Fire Protection Association."}
            ]}},
          "result": {"mainEntity": {
            "instanceOf": {
              "@type": "Text",
              "relationship": [
                {
                  "@type": "Relationship",
                  "entity": {
                    "@type": "Work",
                    "hasTitle": [ {
                      "@type": "Title",
                      "mainTitle": "National electrical code (1993)"
                    } ],
                    "contribution": [
                      {
                        "@type": "PrimaryContribution",
                        "agent":
                          {"@type": "Organization", "name": "National Fire Protection Association."}
                      }
                    ]
                  }
                }
              ]
            }
          }}
        },
        {
          "source": {
            "710": {"ind1": "2", "ind2": " ", "subfields": [
              {"a": "International Council of Nurses."},
              {"b": "Quinquennial Meeting"},
              {"n": "(1st :"},
              {"d": "1904"},
              {"c": "Berlin, Germany)"},
              {"e": "author."}
            ]}},
          "normalized": {
            "710": {"ind1": "2", "ind2": " ", "subfields": [
              {"a": "International Council of Nurses."},
              {"c": "Berlin, Germany)"},
              {"b": "Quinquennial Meeting"},
              {"d": "1904"},
              {"n": "(1st :"},
              {"e": "author."}
            ]}},
          "result": {"mainEntity": {
            "instanceOf": {
              "@type": "Text",
              "contribution": [
                {
                  "@type": "Contribution",
                  "agent":{
                    "@type": "Organization",
                    "marc:subordinateUnit" : ["Quinquennial Meeting"],
                    "date": ["1904"],
                    "partNumber": ["(1st :"],
                    "isPartOf": {
                      "@type": "Organization",
                      "name": "International Council of Nurses."
                    },
                    "place": [{
                      "@type": "Place",
                      "label": "Berlin, Germany)"
                    }]
                  },
                  "role": [{
                    "label": "author."
                  }]
                }
              ]
            }
          }}
        },
        {
          "source": {
            "710": {"ind1": "2", "ind2": " ", "subfields": [
              {"a": "Statens kulturråd"},
              {"4": "oth"}
            ]}},
          "TODO:result": {"mainEntity": {
            "instanceOf": {
              "@type": "Text"
            }
          }}
        },
        {
          "source": {
            "710": {"ind1": "1", "ind2": " ", "subfields": [
              {"a": "National Fire Protection Association."}
            ]}},
          "result": {"mainEntity": {
            "instanceOf": {
              "@type": "Text",
                "contribution": [
                  {
                    "@type": "Contribution",
                    "agent":
                      {"@type": "Jurisdiction", "name": "National Fire Protection Association."}
                  }
                ]
            }
          }}
        },
        {
          "source": {
            "710": {"ind1": "0", "ind2": " ", "subfields": [
              {"a": "Umeå universitet."},
              {"b": "Institutionen för ABM."},
              {"b": "Kulturgeografi"}
            ]}},
          "normalized": {
            "710": {"ind1": "2", "ind2": " ", "subfields": [
              {"a": "Umeå universitet."},
              {"b": "Institutionen för ABM."},
              {"b": "Kulturgeografi"}
            ]}},
          "result": {"mainEntity": {
            "instanceOf": {
              "@type": "Text",
              "contribution": [
                {
                  "@type": "Contribution",
                  "agent":{
                    "@type": "Organization",
                    "marc:subordinateUnit" : ["Institutionen för ABM.", "Kulturgeografi"],
                    "isPartOf": {
                      "@type": "Organization",
                      "name": "Umeå universitet."
                    }
                  }
                }
              ]
            }
          }}
        },
        {
          "source": {
            "710": {"ind1": "1", "ind2": " ", "subfields": [
              {"a": "National Fire Protection Association."}
            ]}},
          "result": {"mainEntity": {
            "instanceOf": {
              "@type": "Text",
                "contribution": [
                  {
                    "@type": "Contribution",
                    "agent":
                      {"@type": "Jurisdiction", "name": "National Fire Protection Association."}
                  }
                ]
            }
          }}
        },
        {
          "source": {
            "710": {"ind1": "2", "ind2": " ", "subfields": [
              {"a": "Schweizerische Käseunion AG (Bern)"},
              {"l": "ger."}
            ]}
          },
          "result": {"mainEntity": {
            "instanceOf": {
              "@type": "Text",
              "contribution": [
                {
                  "@type": "Contribution",
                  "agent": {
                    "@type": "Organization",
                    "name": "Schweizerische Käseunion AG (Bern)",
                    "language" : {
                      "@type" : "Language",
                      "label" : "ger."
                    }
                  }
                }
              ]
            }
          }}
        },
        {
          "source": {
            "710": {"ind1": "2", "ind2": " ", "subfields": [
              {"a": "Chalmers tekniska högskola."},
              {"b": "Institutionen för teknikens ekonomi och organisation."},
              {"b": "Industriell organisation och ekonomi"},
              {"l": "Svenska"}
            ]}},
          "result": {"mainEntity": {
            "instanceOf": {
              "@type": "Text",
              "contribution": [
                {
                  "@type": "Contribution",
                  "agent": {
                    "@type": "Organization",
                    "marc:subordinateUnit" : ["Institutionen för teknikens ekonomi och organisation.",
                              "Industriell organisation och ekonomi"],
                    "isPartOf": {
                      "@type": "Organization",
                      "name": "Chalmers tekniska högskola."
                    },
                    "language" : {
                      "@type" : "Language",
                      "label" : "Svenska"
                    }
                  }
                }]
            }
          }}
        },
        {
          "source": {
            "710": {"ind1": "1", "ind2": "2", "subfields": [
              {"a": "Sverige."},
              {"t": "Lagen om vissa kommunala befogenheter"}
            ]}},
          "result": {"mainEntity": {
            "instanceOf": {
              "@type": "Text",
              "hasPart": [
                {
                  "@type": "Work",
                  "hasTitle": [ {
                    "@type": "Title",
                    "mainTitle": "Lagen om vissa kommunala befogenheter"
                  } ],
                  "contribution": [
                    {
                      "@type": "PrimaryContribution",
                      "agent": {
                        "@type": "Jurisdiction",
                        "name":  "Sverige."}
                    }
                  ]
                }
              ]
            }
          }}
        },
        {
          "source": {
            "710": {"ind1": "2", "ind2": "2", "subfields": [
              {"a": "Arbetsmarknadsverket."},
              {"t": "Arbetsmiljölagen"}
            ]}},
          "result": {"mainEntity": {
            "instanceOf": {
              "@type": "Text",
              "hasPart": [
                {
                  "@type": "Work",
                  "hasTitle": [ {
                    "@type": "Title",
                    "mainTitle": "Arbetsmiljölagen"
                  } ],
                  "contribution": [
                    {
                      "@type": "PrimaryContribution",
                      "agent": {
                        "@type": "Organization",
                        "name":  "Arbetsmarknadsverket."}
                    }
                  ]
                }
              ]
            }
          }}
        },
        {
          "source": {
            "710": {"ind1": "0", "ind2": "2", "subfields": [
              {"a": "Namngalen organisation."},
              {"t": "Söderbykyrka"}
            ]}},
          "normalized": {
            "710": {"ind1": "2", "ind2": "2", "subfields": [
              {"a": "Namngalen organisation."},
              {"t": "Söderbykyrka"}
            ]}},
          "result": {"mainEntity": {
            "instanceOf": {
              "@type": "Text",
              "hasPart": [
                {
                  "@type": "Work",
                  "hasTitle": [ {
                    "@type": "Title",
                    "mainTitle": "Söderbykyrka"
                  } ],
                  "contribution": [
                    {
                      "@type": "PrimaryContribution",
                      "agent": {
                        "@type": "Organization",
                        "name":  "Namngalen organisation."}
                    }
                  ]
                }
              ]
            }
          }}
        },
        {
          "source": [
            {"710": {"ind1": "1", "ind2": " ", "subfields": [{"a": "Sverige."}, {"b": "Riksdagen."},
                                                             {"b": "Konstitutionsutskottet"}, {"d": "(1996-04-13)"}]}},
            {"710": {"ind1": "1", "ind2": " ", "subfields": [{"a": "Sverige."}, {"b": "Regeringen i Bremen-Verden"}]}}
          ],
          "result": {"mainEntity": {
            "instanceOf": {
              "@type": "Text",
              "contribution": [
                {
                  "@type": "Contribution",
                  "agent": {
                    "@type": "Jurisdiction",
                    "marc:subordinateUnit" : ["Riksdagen.", "Konstitutionsutskottet"],
                    "isPartOf": {
                      "@type": "Jurisdiction",
                      "name": "Sverige."
                    },
                    "date": ["(1996-04-13)"]
                  }
                },
                {
                  "@type": "Contribution",
                  "agent": {
                    "@type": "Jurisdiction",
                    "marc:subordinateUnit" : ["Regeringen i Bremen-Verden"],
                    "isPartOf": {
                      "@type": "Jurisdiction",
                      "name": "Sverige."
                    }
                  }
                }
              ]
            }
          }}
        }
      ]
    },

    "711": {
      "aboutEntity": "?work",
      "pendingResources": {
        "_:agent": {"link": "agent", "resourceType": "Meeting"},
        "_:place": {"about": "_:agent", "addLink": "place", "resourceType": "Place"}
      },
      "match": [
        {
          "when": "$t & i1=2 & i2=2",
          "include": ["hasPartMeeting", "agentdataMeeting", "titledetails"]
        },
        {
          "when": "$t & i2=2",
          "include": ["hasPartMeeting", "agentdataMeeting", "titledetails"]
        },
        {
          "when": "$t",
          "include": ["relatedToData", "agentdataMeeting", "titledetails"],
          "pendingResources": {
            "_:agent": {
              "about": "_:contribution",
              "link": "agent",
              "resourceType": "Meeting"
            }
          },
          "_:place": {"about": "_:agent", "addLink": "place", "resourceType": "Place"}
        },
        {
          "when": null,
          "include": ["agentdataMeeting", "workdetails"],
          "addLink": "contribution",
          "resourceType": "Contribution",
          "pendingResources": {
            "_:agent": {"link": "agent", "resourceType": "Meeting"},
            "_:place": {"about": "_:agent", "addLink": "place", "resourceType": "Place"}
          }
        }
      ],
      "$x": {"property": "issn"},
      "i1": {"marcDefault": "2"},
      "$4": {"addLink": "role", "property": "code", "uriTemplate": "{code}", "TODO:mapping": "relatorCode"},
      "$j": {"addLink": "role", "property": "label"},
<<<<<<< HEAD
      "$n": {"about": "_:agent", "addProperty": "partNumber", "punctuationChars": ","},
=======
      "$6": {"property": "marc:fieldref"},
>>>>>>> 967a5714
      "computeLinks": {"use": "$4", "mapping": "relatorCode"},
      "subfieldOrder": "i a n d c e g u j 4 t n s l k f x",
      "_spec": [
        {
          "source": {
            "711": {"ind1": "2", "ind2": " ", "subfields": [
              {"a": "Mostly Mozart Festival."},
              {"e": "Orchestra."}
            ]}},
          "result": {"mainEntity": {
            "instanceOf": {
              "@type": "Text",
              "contribution": [
                {
                  "@type": "Contribution",
                  "agent": {
                    "@type": "Meeting",
                    "name": "Mostly Mozart Festival.",
                    "marc:subordinateUnit": ["Orchestra."]}
                }]
            }
          }}
        },
        {
          "source": {
            "711": {"ind1": "2", "ind2": " ", "subfields": [
              {"a": "Olympic Games."},
              {"n": "21st : "},
              {"d": "1976: "},
              {"c": "Montréal, Québec)."},
              {"e": "Organizing Committee."},
              {"e": "Arts and Culture Program."},
              {"e": "Visual Arts Section."},
              {"j": "author."}
            ]}},
          "normalized": {
            "711": {"ind1": "2", "ind2": " ", "subfields": [
              {"a": "Olympic Games."},
              {"d": "1976:"},
              {"e": "Organizing Committee."},
              {"e": "Arts and Culture Program."},
              {"e": "Visual Arts Section."},
              {"n": "21st :"},
              {"c": "Montréal, Québec)."},
              {"j": "author."}
            ]}},
          "result": {"mainEntity": {
            "instanceOf": {
              "@type": "Text",
              "contribution": [
                {
                  "@type": "Contribution",
                  "agent": {
                    "@type": "Meeting",
                    "name": "Olympic Games.",
                    "place": [{
                      "@type": "Place",
                      "label": "Montréal, Québec)."
                    }],
                    "partNumber": ["21st :"],
                    "date": ["1976:"],
                    "marc:subordinateUnit": ["Organizing Committee." , "Arts and Culture Program." ,  "Visual Arts Section."]
                  },
                  "role": [{
                    "label": "author."
                  }]
                }]
            }
          }
          }
        },
        {
          "source": {
            "711": {"ind1": "2", "ind2": "2", "subfields": [
              {"a": "Vatican Council"},
              {"n": "(2nd : "},
              {"d": "1962-1965 : "},
              {"c": "Basilica di San Pietro in Vaticano)."},
              {"t": "Constitutio pastoralis de ecclesia in mundo huius temporis."},
              {"i": "Facsimile (manifestation): "}
            ]}},
          "result": {"mainEntity": {
            "instanceOf": {
              "@type": "Text",
              "hasPart": [
                {
                  "@type": "Work",
                  "marc:relatedFrom": [{"@type": "Resource", "label": "Facsimile (manifestation):"}],
                  "hasTitle": [ {
                    "@type": "Title",
                    "mainTitle": "Constitutio pastoralis de ecclesia in mundo huius temporis."
                  } ],
                  "contribution": [
                    {"@type": "PrimaryContribution",
                      "agent": {
                        "@type": "Meeting",
                        "name": "Vatican Council",
                        "place": [{
                          "@type": "Place",
                          "label": "Basilica di San Pietro in Vaticano)."
                        }],
                        "partNumber": ["(2nd :"],
                        "date": ["1962-1965 :"]}
                    }
                  ]
                }
              ]
            }
          }}
        },
        {
          "source": {
            "711": {"ind1": "2", "ind2": " ", "subfields": [
              {"a": "Westminster Assembly"},
              {"t": "Larger catechism."}
            ]}},
          "result": {"mainEntity": {
            "instanceOf": {
              "@type": "Text",
              "relationship": [
                {
                  "@type": "Relationship",
                  "entity": {
                    "@type": "Work",
                    "hasTitle": [ {
                      "@type": "Title",
                      "mainTitle": "Larger catechism."
                    } ],
                    "contribution": [
                      {"@type": "PrimaryContribution",
                        "agent": {"@type": "Meeting", "name": "Westminster Assembly"}}
                    ]
                  }
                }
              ]
            }
          }}
        }
      ]
    },

    "720": {
      "aboutEntity": "?work",
      "addLink": "contribution",
      "resourceType": "Contribution",
      "pendingResources": {
        "_:agent": {"link": "agent", "resourceType": "Agent"}
      },
      "match": [
        {
          "when": "i1=1",
          "pendingResources": {
            "_:agent": {"link": "agent", "resourceType": "Person"}
          }
        }
      ],
      "$a": {"about": "_:agent", "property": "label", "required": true, "punctuationChars": ")"},
      "$4": {"addLink": "role", "resourceType": "Role", "property": "code", "uriTemplate": "{code}", "TODO:mapping": "relatorCode"},
      "$e": {"addLink": "role", "resourceType": "Role", "property": "label"},
      "_spec": [
        {
          "source": {
            "720": {"ind1": " ", "ind2": " ", "subfields": [
              {"a": "Mukhtar Bashir Mudey."},
              {"4": "ill"}
            ]}},
          "result": {"mainEntity": {
            "instanceOf": {
              "@type": "Text",
              "contribution": [
                {
                  "@type": "Contribution",
                  "agent": {"@type": "Agent", "label": "Mukhtar Bashir Mudey."},
                  "role": [{"@type": "Role", "code": "ill"}]}
              ]
            }
          }}
        },
        {
          "source": {
            "720": {"ind1": "1", "ind2": " ", "subfields": [
              {"a": "V. D. H., pseud. för Pieter de la Court"}
            ]}},
          "result": {"mainEntity": {
            "instanceOf": {
              "@type": "Text",
              "contribution": [
                {
                  "@type": "Contribution",
                  "agent": {"@type": "Person", "label": "V. D. H., pseud. för Pieter de la Court"}}
              ]
            }
          }}
        }
      ]
    },

    "730": {
      "aboutEntity": "?work",
      "include": "titledetails1xx7xx",
      "i1": {"about": "_:title", "property": "marc:nonfilingChars", "marcDefault": "0"},
      "match": [
        {
          "when": "i2=2",
          "addLink": "hasPart",
          "resourceType": "Work",
          "aboutAlias": "_:work",
          "$d": {"property": "legalDate"},
          "$n": {"about": "_:title", "addProperty": "partNumber", "punctuationChars": ","},
          "$i": {"addLink": "marc:relatedFrom", "resourceType": "Resource", "property": "label"},
          "$x": {"property": "issn", "punctuationChars": ".,=;"}
        }
      ],
      "pendingResources": {
        "_:work": {"link": "entity", "resourceType": "Work"},
        "_:title": {
          "about": "_:work", "addLink": "hasTitle", "resourceType": "Title",
          "embedded": true
        }
      },
      "addLink": "relationship",
      "resourceType": "Relationship",
      "$a": {"about": "_:title", "property": "mainTitle"},
      "$d": {"about": "_:work","property": "legalDate"},
      "$i": {"addLink": "relation", "resourceType": "Resource", "property": "label"},
      "$x": {"about": "_:work","property": "issn", "punctuationChars": ".,=;"},
      "$0": {"addLink": "identifiedBy", "resourceType": "Identifier", "property": "value"},
      "$6": {"property": "marc:fieldref"},
      "_spec": [
        {
          "source": {"730": {"ind1": "0", "ind2": " ", "subfields": [
            {"a": "Abyss (Motion picture : 1989)"},
            {"i": "Novelization of (work)"}
          ]}},
          "result": {"mainEntity": {
            "instanceOf": {
              "@type": "Text",
              "relationship": [
                {
                  "@type": "Relationship",
                  "entity": {
                    "@type": "Work",
                    "hasTitle": [ {
                      "@type": "Title",
                      "mainTitle": "Abyss (Motion picture : 1989)",
                      "marc:nonfilingChars" : "0"
                    } ]
                  },
                  "relation": [{"@type": "Resource", "label": "Novelization of (work)"}]
                }
              ]
            }
          }}
        },
        {
          "source": {"730": {"ind1": "0", "ind2": " ", "subfields": [
            {"a": "Macaroons and biscuits."},
            {"l": "Svenska."}
          ]}},
          "result": {"mainEntity": {
            "instanceOf": {
              "@type": "Text",
              "relationship": [
                {
                  "@type": "Relationship",
                  "entity": {
                    "@type": "Work",
                    "hasTitle": [ {
                      "@type": "Title",
                      "mainTitle": "Macaroons and biscuits.",
                      "marc:nonfilingChars" : "0"
                    } ],
                    "language": {"@type": "Language", "label": "Svenska."}
                  }
                }
              ]
            }
          }}
        },
        {
          "source": {"730": {"ind1": "3", "ind2": "2", "subfields": [
            {"i": "Container of (work): "},
            {"a": "Gigue,"},
            {"m": "harpsichord,"},
            {"n": "GraunWV D:XVIII:11,"},
            {"r": "B♭ minor"}
          ]}},
          "result": {"mainEntity": {
            "instanceOf": {
              "@type": "Text",
              "hasPart": [
                {
                  "@type": "Work",
                  "hasTitle": [ {
                    "@type": "Title",
                    "mainTitle": "Gigue,",
                    "partNumber": ["GraunWV D:XVIII:11"],
                    "marc:nonfilingChars" : "3"
                  } ],
                  "musicMedium": ["harpsichord,"],
                  "musicKey": "B♭ minor",
                  "marc:relatedFrom": [{"@type": "Resource", "label": "Container of (work):"}]
                }
              ]
            }
          }}
        }
      ]
    },

    "740": {
      "TODO:inherit?": "730",
      "aboutEntity": "?thing",
      "include": "titledetails1xx7xx",
      "i1": {"about": "_:title", "property": "marc:nonfilingChars", "marcDefault": "0"},
      "match": [
        {
          "when": "i2=2",
          "addLink": "hasPart",
          "resourceType": "Work",
          "aboutAlias": "_:work",
          "$d": {"property": "legalDate"},
          "$n": {"about": "_:title", "addProperty": "partNumber", "punctuationChars": ","},
          "$x": {"property": "issn", "punctuationChars": ".,=;"}
        }
      ],
      "pendingResources": {
        "_:work": {"link": "entity", "resourceType": "Work"},
        "_:title": {
          "about": "_:work", "addLink": "hasTitle", "resourceType": "Title",
          "embedded": true
        }
      },
      "addLink": "relationship",
      "resourceType": "Relationship",
      "$a": {"about": "_:title", "property": "mainTitle"},
      "$d": {"about": "_:work","property": "legalDate"},
      "$i": {"addLink": "relation", "resourceType": "Resource", "property": "label"},
      "$x": {"about": "_:work","property": "issn", "punctuationChars": ".,=;"},
      "$0": {"addLink": "identifiedBy", "property": "value"},
      "$6": {"property": "marc:fieldref"},
      "_spec": [
        {
          "source": {"740": {"ind1": "0", "ind2": "2", "subfields": [
            {"a": "Economics library selections"},
            {"n": "Series 1,"},
            {"p": "New books in economics"}
          ]}},
          "normalized": {"740": {"ind1": "0", "ind2": "2", "subfields": [
            {"a": "Economics library selections"},
            {"n": "Series 1"},
            {"p": "New books in economics"}
          ]}},
          "result": {"mainEntity": {
            "hasPart": [
              {
                "@type": "Work",
                "hasTitle": [ {
                  "@type": "Title",
                  "mainTitle": "Economics library selections",
                  "partName": ["New books in economics"],
                  "partNumber": ["Series 1"],
                  "marc:nonfilingChars" : "0"
                } ]
              }
            ]
          }}
        },
        {
          "source": {"740": {"ind1": "3", "ind2": " ", "subfields": [
            {"a": "En hjälpande hand"}
          ]}},
          "result": {"mainEntity": {
            "relationship": [
              {
                "@type": "Relationship",
                "entity": {
                  "@type": "Work",
                  "hasTitle": [ {
                    "@type": "Title",
                    "mainTitle": "En hjälpande hand",
                    "marc:nonfilingChars" : "3"
                  } ]
                }
              }
            ]
          }}
        }
      ]
    },

    "751": {},
    "752": {},
    "753": {
      "aboutEntity": "?thing",
      "addLink": "systemRequirement",
      "resourceType": "SystemRequirement",
      "$a": {"property": "marc:machineModel"},
      "$b": {"property": "marc:programmingLanguage"},
      "$c": {"property": "marc:operatingSystem"}
    },
    "754": {},
    "755": {},

    "760": {"NOTE:domainIncludes": "Serial", "inherit": "772", "addLink": "hasSeries", "resourceType": "Instance"},
    "762": {"NOTE:domainIncludes": "Serial", "inherit": "772", "addLink": "hasSubseries", "resourceType": "Instance"},
    "765": {"inherit": "772", "addLink": "translationOf"},
    "767": {"inherit": "772", "addLink": "translation"},
    "770": {"inherit": "772", "addLink": "supplement"},
    "772": {
      "addLink": "supplementTo",
      "resourceType": "Work",
      "TOOO:i1": {},
      "TOOO:i2": {},
      "$a": {"property": "controlledLabel", "TODO:targetMatch": "1xx"},
      "$b": {"property": "edition", "TODO:targetMatch": "250"},
      "$c": {"property": "qualifier"},
      "$d": {"property": "placePublisherAndDateOfPublication", "TODO:targetMatch": "260$c"},
      "$g": {"addProperty": "part"},
      "$h": {"property": "physicalDescription"},
      "$i": {"addProperty": "linkNote"},
      "$k": {"addProperty": "seriesLabel", "TODO:targetMatch": "4xx, 8xx"},
      "$m": {"property": "mediaNote"},
      "$n": {"addProperty": "note"},
      "$o": {
        "addProperty": "identifier"
      },
      "$r": {"addProperty": "reportNumber", "TODO:targetMatch": "088"},
      "$s": {"property": "uniformTitle", "TODO:targetMatch": "240"},
      "$t": {"property": "title", "TODO:targetMatch": "222, 245"},
      "$u": {"property": "standardTechnicalReportNumber", "TODO:targetMatch": "027"},
      "$w": {
        "addLink": "describedBy", "resourceType": "Record", "property": "controlNumber",
        "uriTemplate": "http://libris.kb.se/bib/{_}"
      },
      "$x": {
        "TODO:targetMatch": "022",
        "property": "issn"
      },
      "$y": {"property": "coden", "TODO:targetMatch": "030"},
      "$z": {
        "TODO:targetMatch": "020",
        "addProperty": "isbn"
      },
      "$9": {"addProperty": "partNumber"},
      "computeLinks": {"use": "$4", "mapping": "relatorCode"},
      "$6": {"property": "marc:fieldref"},
      "_spec": [
        {
          "source": {"772": {"ind1": " ", "ind2": " ", "subfields": [
            {"s": "Main Thing"},
            {"z": "00-0-000000-0"}
          ]}},
          "result": {"mainEntity": {
            "supplementTo": [
              {
                "@type": "Work",
                "uniformTitle": "Main Thing",
                "isbn": ["00-0-000000-0"]
              }
            ]
          }}
        }
      ]
    },
    "773": {
      "inherit": "772",
      "addLink": "isPartOf",
      "resourceType": "Aggregate",
      "$c": null,
      "$p": {"property": "abbreviatedTitle", "TODO:targetMatch": "210"},
      "$q": {"property": "pagination"}
    },
    "774": {
      "inherit": "772",
      "addLink": "hasPart",
      "NOTE:domainIncludes": "Serial",
      "resourceType": "Work"
    },
    "775": {
      "inherit": "772",
      "TODO:note": "uncommon",
      "addLink": "otherEdition",
      "$e": {"link": "language", "resourceType": "Language", "property": "label", "TODO:inherit": "008:[35:38]"},
      "$f": {"property": "publicationCountry", "TODO:inherit": "008:[15:18]"}
    },
    "776": {
      "inherit": "772",
      "addLink": "otherPhysicalFormat",
      "resourceType": "Instance"
    },
    "777": {
      "inherit": "772",
      "addLink": "issuedWith"
    },
    "780": {
      "inherit": "772",
      "TOOO:i1": {},
      "TOOO:i2": {},
      "addLink": "precededBy",
      "resourceType": "Work"
    },
    "785": {
      "inherit": "780",
      "addLink": "succeededBy",
      "resourceType": "Work"
    },
    "786": {
      "aboutEntity": "?record",
      "inherit": "772",
      "addLink": "source",
      "resourceType": "Dataset"
    },
    "787": {
      "inherit": "772",
      "addLink": "relatedTo"
    },

    "800": {
      "addLink": "hasSeries",
      "resourceType": "Serial",
      "TODO:aboutEntity?": "?series",
      "TODO:revert": "Get mixed up with 440",
      "TODO:include": "titledetails1xx7xx",
      "pendingResources": {
        "_:contribution": {
          "addLink": "contribution",
          "resourceType": "PrimaryContribution"
        },
        "_:agent": {
          "about": "_:contribution",
          "link": "agent",
          "resourceType": "Person"
        },
        "_:title": {
          "addLink": "hasTitle", "resourceType": "Title",
          "embedded": true
        }
      },
      "match": [
        {"when": "i1=0", "include": "agentdataPerson"},
        {"when": "i1=1", "include": "agentdataNameOfPerson"},
        {
          "when": "i1=3",
          "include": "agentdataFamily",
          "pendingResources": {
            "_:contribution": {
              "addLink": "contribution",
              "resourceType": "PrimaryContribution"
            },
            "_:agent": {
              "about": "_:contribution",
              "link": "agent",
              "resourceType": "Family"
            },
            "_:title": {
              "addLink": "hasTitle", "resourceType": "Title",
              "embedded": true
            }
          }
        }
      ],
      "NOTE:titledetails1xx7xx": "Temporarily moved these locally!!",
      "$f": {"about": "_:title", "property": "originDate"},
      "$h": {"about": "_:title", "property": "marc:mediaTerm"},

      "$m": {"addProperty": "musicMedium"},
      "$o": {"about": "_:title", "property": "version"},

      "$r": {"about": "_:title", "property": "musicKey"},
      "$s": {"about": "_:title", "property": "marc:version"},

      "$k": {"about": "_:title", "addProperty": "marc:formSubheading"},
      "NOTE:k": "Should we map to bf2:natureOfContent instead?",
      "$l": {"link": "language", "resourceType": "Language", "property": "label"},
      "$p": {"about": "_:title", "TODO:about": "_:titlePart", "addProperty": "partName", "punctuationChars": "/"},

      "$t": {"about": "_:title", "property": "mainTitle"},
      "$w": {"addProperty": "bibliographicRecordControlNumber"},
      "$v": {"property": "seriesEnumeration"},
      "$x": {"property": "issn", "punctuationChars": ".,=;"},
      "$4": {"addLink": "role", "resourceType": "Role", "property": "code", "uriTemplate": "{code}", "TODO:mapping": "relatorCode"},
      "$e": {"addLink": "role", "resourceType": "Role", "property": "label"},
      "$0": {"addLink": "identifiedBy", "resourceType": "Identifier", "property": "value"},
      "$6": {"property": "marc:fieldref"},
<<<<<<< HEAD
=======
      "i2": {"property": "marc:nonfilingChars"},
      "subfieldorder": "3 a d g h s m n p l r k f o v w x",
>>>>>>> 967a5714
      "_spec": [
        {
          "source": {"800": {"ind1": "1", "ind2": " ", "subfields": [
            {"a": "Sandemo, Margit"},
            {"d": "1924-"},
            {"t": "Sandemo-serien ;"},
            {"v": "v 4"}
          ]}},
          "result": {"mainEntity": {
            "hasSeries": [
              {
                "@type": "Serial",
                "contribution": [{
                  "@type": "PrimaryContribution",
                  "agent": {
                    "@type": "Person",
                    "lifeSpan": "1924-",
                    "familyName": "Sandemo",
                    "givenName": "Margit"
                  }
                }],
                "seriesEnumeration" : "v 4",
                "hasTitle": [{
                  "@type": "Title",
                  "mainTitle": "Sandemo-serien ;"
                }]
              }
            ]
          }}
        },
        {
          "source": {"800": {"ind1": "0", "ind2": " ", "subfields": [
            {"a": "Raymond Feist"},
            {"t": "Demonwar saga."},
            {"l": "Svenska"},
            {"v": "v 2"}
          ]}},
          "result": {"mainEntity": {
            "hasSeries": [{
              "@type": "Serial",
              "contribution" : [{
                "@type": "PrimaryContribution",
                "agent": {
                  "@type": "Person",
                  "name": "Raymond Feist"
                }
<<<<<<< HEAD
              }],
              "language": {
                "@type": "Language",
                "label": "Svenska"
              },
              "seriesEnumeration": "v 2",
              "hasTitle": [{
                "@type": "Title",
                "mainTitle": "Demonwar saga."
              }]
            }]
=======
              ]
            }
          }}
        }
      ]
    },
    "841": {"ignored": true, "NOTE:record-count": 0, "NOTE:LC": "nac", "NOTE:local": "ANVÄNDS EJ I DET BIBLIOGRAFISKA FORMATET"},
    "842": {"ignored": true, "NOTE:record-count": 0, "NOTE:LC": "nac", "NOTE:local": "ANVÄNDS EJ I DET BIBLIOGRAFISKA FORMATET"},
    "843": {"ignored": true, "NOTE:record-count": 0, "NOTE:LC": "nac", "NOTE:local": "ANVÄNDS EJ I DET BIBLIOGRAFISKA FORMATET"},
    "844": {"ignored": true, "NOTE:record-count": 0, "NOTE:LC": "nac", "NOTE:local": "ANVÄNDS EJ I DET BIBLIOGRAFISKA FORMATET"},
    "845": {"ignored": true, "NOTE:record-count": 0, "NOTE:LC": "nac", "NOTE:local": "ANVÄNDS EJ I DET BIBLIOGRAFISKA FORMATET"},
    "850": {"ignored": true, "NOTE:record-count": 0, "NOTE:local": "ANVÄNDS EJ"},
    "852": {"ignored": true, "NOTE:record-count": 0, "NOTE:LC": "nac", "NOTE:local": "ANVÄNDS EJ I DET BIBLIOGRAFISKA FORMATET"},
    "853": {"ignored": true, "NOTE:record-count": 0, "NOTE:LC": "nac", "NOTE:local": "ANVÄNDS EJ I DET BIBLIOGRAFISKA FORMATET"},
    "854": {"ignored": true, "NOTE:record-count": 0, "NOTE:LC": "nac", "NOTE:local": "ANVÄNDS EJ I DET BIBLIOGRAFISKA FORMATET"},
    "855": {"ignored": true, "NOTE:record-count": 0, "NOTE:LC": "nac", "NOTE:local": "ANVÄNDS EJ I DET BIBLIOGRAFISKA FORMATET"},

    "856": {
      "addLink": true,
      "TODO": "i2 might be empty, change addLink to a default value? Will it overeagerly revert if so?",
      "embedded": true,
      "TODO:i1": {
        "0": "mailto:",
        "1": "ftp:",
        "2": "telnet:",
        "3": "tel:",
        "4": "http:",
        "7": "$2"
      },
      "i1": {
        "marcDefault": "4"
      },
      "match": [
        {"when": "i2=0", "addLink": "associatedMedia", "resourceType": "MediaObject"},
        {"when": "i2=1", "addLink": "otherPhysicalFormat", "resourceType": "Electronic"},
        {"when": "i2=2", "addLink": "isPrimaryTopicOf", "resourceType": "Document"},
        {"when": "i2=8", "addLink": "relatedTo", "resourceType": "Document"}
      ],
      "TODO?": {
        "if $x=digipic or $y=bild": {"addLink": "depiction"},
        "if $z=Wikipedia|IMDB": {"addLink": "isPrimaryTopicOf"}
      },
      "$3": {"link": "appliesTo", "resourceType": "Resource", "property": "label"},
      "$u": {"addProperty": "uri"},
      "$x": {"addProperty": "cataloguersNote"},
      "$y": {"property": "altLabel"},
      "$z": {"addProperty": "copyNote"},
      "$6": {"property": "marc:fieldref"},
      "_spec": [
        {
          "source": {"856": {"ind1": "4", "ind2": "2", "subfields": [{"u": "http://example.org/review"}]}},
          "result": {"mainEntity": {
            "isPrimaryTopicOf": [{"@type": "Document", "uri": ["http://example.org/review"]}]
>>>>>>> 967a5714
          }}
        },
        {
          "source": {"800": {"ind1": "1", "ind2": " ", "subfields": [
            {"a": "Sousa, John Philip,"},
            {"d": "1854-1932"},
            {"t": "Marches"},
            {"m": "band."},
            {"k": "Selections (Sousa American bicentennial collection);"} ,
            {"v": "v.1."}
          ]}},
          "result": {"mainEntity": {
            "hasSeries": [{
              "@type": "Serial",
              "contribution": [{
                "@type": "PrimaryContribution",
                "agent": {
                  "@type": "Person",
                  "familyName": "Sousa",
                  "givenName": "John Philip",
                  "lifeSpan": "1854-1932"
                }
              }],
              "musicMedium": ["band."],
              "seriesEnumeration": "v.1.",
              "hasTitle": [{
                "@type": "Title",
                "mainTitle": "Marches",
                "marc:formSubheading": ["Selections (Sousa American bicentennial collection);"]
              } ]
            } ]
          }}
        },
        {
          "source": {"800": {"ind1": "3", "ind2": " ", "subfields": [
            {"a": "Family X"},
            {"t": "A title"}
          ]}},
          "result": {"mainEntity": {
            "hasSeries": [{
              "@type": "Serial",
              "contribution": [{
                "@type": "PrimaryContribution",
                "agent": {
                  "@type": "Family",
                  "name": "Family X"
                }
              }],
              "hasTitle": [{
                "@type": "Title",
                "mainTitle": "A title"
              }]
            }]
          }}
        }
      ]
    },
    "810": {
      "addLink": "hasSeries",
      "resourceType": "Serial",
      "TODO:aboutEntity?": "?series",
      "TODO:revert": "Get mixed up with 440",
      "include": ["agentdataOrganization"],
      "TODO:include": "titledetails1xx7xx",
      "embedded": true,
      "pendingResources": {
        "_:contribution": {
          "addLink": "contribution",
          "resourceType": "PrimaryContribution"
        },
        "_:agent": {
          "about": "_:contribution",
          "link": "agent",
          "resourceType": "Organization"
        },
        "_:isPartOf": {"about": "_:agent", "link": "isPartOf", "resourceType": "Organization"},
        "_:place": {"about": "_:agent", "addLink": "place", "resourceType": "Place"},
        "_:title": {
          "addLink": "hasTitle", "resourceType": "Title",
          "embedded": true
        }
      },
      "match": [
        {
          "when": "i1=1",
          "match": [
            {
              "when": "$b", "include": "agentdataOrganizationSubUnit"
            }
          ],
          "include": "agentdataOrganization",
          "pendingResources": {
            "_:contribution": {
              "addLink": "contribution",
              "resourceType": "PrimaryContribution",
              "embedded": true
            },
            "_:agent": {
              "about": "_:contribution",
              "link": "agent",
              "resourceType": "Jurisdiction",
              "embedded": false
            },
            "_:isPartOf": {"about": "_:agent", "link": "isPartOf", "resourceType": "Jurisdiction"},
            "_:place": {"about": "_:agent", "addLink": "place", "resourceType": "Place"},
            "_:title": {
              "addLink": "hasTitle", "resourceType": "Title",
              "embedded": true
            }
          }
        },
        {
          "when": "$b",
          "include": "agentdataOrganizationSubUnit"
        }
      ],
      "NOTE:titledetails1xx7xx": "Temporarily moved these locally!!",
      "$f": {"about": "_:title", "property": "originDate"},
      "$h": {"about": "_:title", "property": "marc:mediaTerm"},

      "$m": {"addProperty": "musicMedium"},
      "$o": {"about": "_:title", "property": "version"},

<<<<<<< HEAD
      "$r": {"about": "_:title", "property": "musicKey"},
      "$s": {"about": "_:title", "property": "marc:version"},
=======
    "880": {
      "addLink": "marc:hasBib880",
      "resourceType": "marc:AlternateGraphicRepresentation",
      "i1": {"property": "marc:bib880-i1"},
      "i2": {"property": "marc:bib880-i2"},
      "$a": {"addProperty": "marc:bib880-a"},
      "$b": {"addProperty": "marc:bib880-b"},
      "$c": {"addProperty": "marc:bib880-c"},
      "$d": {"addProperty": "marc:bib880-d"},
      "$e": {"addProperty": "marc:bib880-e"},
      "$f": {"addProperty": "marc:bib880-f"},
      "$g": {"addProperty": "marc:bib880-g"},
      "$h": {"addProperty": "marc:bib880-h"},
      "$i": {"addProperty": "marc:bib880-i"},
      "$j": {"addProperty": "marc:bib880-j"},
      "$k": {"addProperty": "marc:bib880-k"},
      "$l": {"addProperty": "marc:bib880-l"},
      "$m": {"addProperty": "marc:bib880-m"},
      "$n": {"addProperty": "marc:bib880-n"},
      "$o": {"addProperty": "marc:bib880-o"},
      "$p": {"addProperty": "marc:bib880-p"},
      "$q": {"addProperty": "marc:bib880-q"},
      "$r": {"addProperty": "marc:bib880-r"},
      "$s": {"addProperty": "marc:bib880-s"},
      "$t": {"addProperty": "marc:bib880-t"},
      "$u": {"addProperty": "marc:bib880-u"},
      "$v": {"addProperty": "marc:bib880-v"},
      "$w": {"addProperty": "marc:bib880-w"},
      "$x": {"addProperty": "marc:bib880-x"},
      "$y": {"addProperty": "marc:bib880-y"},
      "$z": {"addProperty": "marc:bib880-z"},
      "$0": {"addProperty": "marc:bib880-0"},
      "$1": {"addProperty": "marc:bib880-1"},
      "$2": {"addProperty": "marc:bib880-2"},
      "$3": {"addProperty": "marc:bib880-3"},
      "$4": {"addProperty": "marc:bib880-4"},
      "$5": {"addProperty": "marc:bib880-5"},
      "$6": {"addProperty": "marc:fieldref"},
      "$7": {"addProperty": "marc:bib880-7"},
      "$8": {"addProperty": "marc:bib880-8"},
      "$9": {"addProperty": "marc:bib880-9"}
    },
    "882": {},
    "883": {},
    "884": {},
    "885": {},
>>>>>>> 967a5714

      "$k": {"about": "_:title", "addProperty": "marc:formSubheading"},
      "NOTE:k": "Should we map to bf2:natureOfContent instead?",
      "$l": {"link": "language", "resourceType": "Language", "property": "label"},
      "$p": {"about": "_:title", "TODO:about": "_:titlePart", "addProperty": "partName", "punctuationChars": "/"},

      "$t": {"about": "_:title", "property": "mainTitle"},
      "$w": {"addProperty": "bibliographicRecordControlNumber"},
      "$v": {"property": "seriesEnumeration"},
      "$x": {"property": "issn", "punctuationChars": ".,=;"},
      "$4": {"addLink": "role", "resourceType": "Role", "property": "code", "uriTemplate": "{code}", "TODO:mapping": "relatorCode"},
      "$e": {"addLink": "role", "resourceType": "Role", "property": "label"},
      "$0": {"addLink": "identifiedBy", "resourceType": "Identifier", "property": "value"},
      "$6": {"property": "marc:fieldref"},
      "_spec": [
        {
          "source": {"810": {"ind1": "2", "ind2": " ", "subfields": [
            {"a": "German Institute of Global and Area Studies <Hamburg>,"},
            {"t": "GIGA working papers"},
            {"v": "v 40"}
          ]}},
          "result": {"mainEntity": {
            "hasSeries": [{
              "@type": "Serial",
              "contribution": [{
                "@type": "PrimaryContribution",
                "agent": {
                  "@type": "Organization",
                  "name": "German Institute of Global and Area Studies <Hamburg>,"
                }
              }],
              "seriesEnumeration": "v 40",
              "hasTitle": [{
                "@type": "Title",
                "mainTitle": "GIGA working papers"
              }]
            }]
          }}
        },
        {
          "source": {"810": {"ind1": "1", "ind2": " ", "subfields": [
            {"a": "Buenos Aires (Argentina)."},
            {"b": "Universidad nacional."},
            {"b": "Instituto de Literatura Española."},
            {"t": "Bibliografías criticas ;"},
            {"v": "1"}
          ]}},
          "result": {"mainEntity": {
            "hasSeries": [{
              "@type": "Serial",
              "contribution": [{
                "@type": "PrimaryContribution",
                "agent": {
                  "@type": "Jurisdiction",
                  "marc:subordinateUnit": ["Universidad nacional.", "Instituto de Literatura Española."],
                  "isPartOf": {
                    "@type": "Jurisdiction",
                    "name": "Buenos Aires (Argentina)."
                  }
                }
              }],
              "seriesEnumeration": "1",
              "hasTitle": [{
                "@type": "Title",
                "mainTitle": "Bibliografías criticas ;"
              }]
            }]
          }}
        },
        {
          "source": {"810": {"ind1": "2", "ind2": " ", "subfields": [
            {"a": "Harvard University."},
            {"b": "Bureau of Business Research."},
            {"t": "Bulletin"},
            {"v": "no. 20."}
          ]}},
          "result": {"mainEntity": {
            "hasSeries": [{
              "@type": "Serial",
              "contribution": [{
                "@type": "PrimaryContribution",
                "agent": {
                  "@type": "Organization",
                  "marc:subordinateUnit": ["Bureau of Business Research."],
                  "isPartOf": {
                    "@type": "Organization",
                    "name": "Harvard University."
                  }
                }
              }],
              "seriesEnumeration": "no. 20.",
              "hasTitle": [{
                "@type": "Title",
                "mainTitle": "Bulletin"
              } ]
            }]
          }}
        }
      ]
    },
    "811": {
      "addLink": "hasSeries",
      "resourceType": "Serial",
      "TODO:aboutEntity?": "?series",
      "TODO:revert": "Get mixed up with 440",
      "include": ["agentdataOrganization"],
      "TODO:include": "titledetails1xx7xx",
      "i1": {"marcDefault": "2"},
      "embedded": true,
      "pendingResources": {
        "_:contribution": {
          "addLink": "contribution",
          "resourceType": "PrimaryContribution"
        },
        "_:agent": {
          "about": "_:contribution",
          "link": "agent",
          "resourceType": "Meeting"
        },
        "_:title": {
          "addLink": "hasTitle", "resourceType": "Title",
          "embedded": true
        },
        "_:place": {"about": "_:agent", "addLink": "place", "resourceType": "Place"}
      },
      "NOTE:titledetails1xx7xx": "Temporarily moved these locally!!",
      "$f": {"about": "_:title", "property": "originDate"},
      "$h": {"about": "_:title", "property": "marc:mediaTerm"},

      "$m": {"addProperty": "musicMedium"},
      "$o": {"about": "_:title", "property": "version"},

      "$r": {"about": "_:title", "property": "musicKey"},
      "$s": {"about": "_:title", "property": "marc:version"},

      "$k": {"about": "_:title", "addProperty": "marc:formSubheading"},
      "NOTE:k": "Should we map to bf2:natureOfContent instead?",
      "$l": {"link": "language", "resourceType": "Language", "property": "label"},
      "$p": {"about": "_:title", "TODO:about": "_:titlePart", "addProperty": "partName", "punctuationChars": "/"},

      "$n": {"about": "_:agent", "addProperty": "partNumber", "punctuationChars": ","},
      "$t": {"about": "_:title", "property": "mainTitle"},
      "$w": {"addProperty": "bibliographicRecordControlNumber"},
      "$v": {"property": "seriesEnumeration"},
      "$x": {"property": "issn", "punctuationChars": ".,=;"},
      "$4": {"addLink": "role", "resourceType": "Role", "property": "code", "uriTemplate": "{code}", "TODO:mapping": "relatorCode"},
      "$0": {"addLink": "identifiedBy", "resourceType": "Identifier", "property": "value"},
      "$6": {"property": "marc:fieldref"},
      "_spec": [
        {
          "source": {"811": {"ind1": "2", "ind2": " ", "subfields": [
            {"a": "Vatican Council"},
            {"n": "(2nd: "},
            {"d": "1962-1964)"},
            {"t": "Decretum de presbyterorum ministerio et vita."}
          ]}},
          "result": {"mainEntity": {
            "hasSeries": [{
              "@type": "Serial",
              "contribution": [{
                "@type": "PrimaryContribution",
                "agent": {
                  "@type": "Meeting",
                  "name": "Vatican Council",
                  "date": ["1962-1964)"],
                  "partNumber": ["(2nd:"]
                }
              }],
              "hasTitle": [{
                "@type": "Title",
                "mainTitle": "Decretum de presbyterorum ministerio et vita."
              }]
            }]
          }}
        },
        {
          "source": {"811": {"ind1": "1", "ind2": " ", "subfields": [
            {"a": "Foo"},
            {"t": "Bar"}
          ]}},
          "normalized": {"811": {"ind1": "2", "ind2": " ", "subfields": [
            {"a": "Foo"},
            {"t": "Bar"}
          ]}},
          "result": {"mainEntity": {
            "hasSeries": [{
              "@type": "Serial",
              "contribution": [{
                "@type": "PrimaryContribution",
                "agent": {
                  "@type": "Meeting",
                  "name": "Foo"
                }
              }],
              "hasTitle": [{
                "@type": "Title",
                "mainTitle": "Bar"
              }]
            }]
          }}
        }
      ]
    },
    "830": {
      "aboutEntity": "?work",
      "addLink": "hasSeries",
      "resourceType": "Serial",
      "aboutAlias": "_:work",
      "include": "titledetails1xx7xx",
      "pendingResources": {
        "_:title": {
          "about": "_:work", "addLink": "hasTitle", "resourceType": "Title",
          "embedded": true
        }
      },
      "$a": {"about": "_:title", "property": "mainTitle"},
      "$d": {"addProperty": "legalDate"},
      "$v": {"property": "seriesEnumeration"},
      "$w": {"property": "marc:bibliographicRecordControlNumber"},
      "$x": {"property": "issn", "punctuationChars": ".,=;"},
      "$0": {"addLink": "identifiedBy", "resourceType": "Identifier", "property": "value"},
      "i2": {"property": "marc:nonfilingChars"},
      "subfieldorder": "3 a d g h s m n p l r k f o v w x",
      "_spec": [
        {
          "source": {"830": {"ind1": " ", "ind2": "0", "subfields": [
            {"a": "Europarecht (Munich, germany)"},
            {"p": "Beiheft"},
            {"v": "2002/1"}
          ]}},
          "result": {"mainEntity": {
            "instanceOf": {
              "@type": "Text",
              "hasSeries": [
                {
                  "@type": "Serial",
                  "hasTitle": [ {
                    "@type": "Title",
                    "mainTitle": "Europarecht (Munich, germany)",
                    "partName": ["Beiheft"]
                  } ],
                  "seriesEnumeration": "2002/1",
                  "marc:nonfilingChars" : "0"
                }
              ]
            }
          }}
        },
        {
          "source": {"830": {"ind1": " ", "ind2": "4", "subfields": [
            {"a": "Studies on the texts of the desert of Judah,"},
            {"v": "101"},
            {"x": "0169-9962"}
          ]}},
          "result": {"mainEntity": {
            "instanceOf": {
              "@type": "Text",
              "hasSeries": [
                {
                  "@type": "Serial",
                  "hasTitle": [ {
                    "@type": "Title",
                    "mainTitle": "Studies on the texts of the desert of Judah,"
                  } ],
                  "seriesEnumeration": "101",
                  "issn": "0169-9962",
                  "marc:nonfilingChars" : "4"
                }
              ]
            }
          }}
        }
      ]
    },
    "841": {"ignored": true, "NOTE:record-count": 0, "NOTE:LC": "nac", "NOTE:local": "ANVÄNDS EJ I DET BIBLIOGRAFISKA FORMATET"},
    "842": {"ignored": true, "NOTE:record-count": 0, "NOTE:LC": "nac", "NOTE:local": "ANVÄNDS EJ I DET BIBLIOGRAFISKA FORMATET"},
    "843": {"ignored": true, "NOTE:record-count": 0, "NOTE:LC": "nac", "NOTE:local": "ANVÄNDS EJ I DET BIBLIOGRAFISKA FORMATET"},
    "844": {"ignored": true, "NOTE:record-count": 0, "NOTE:LC": "nac", "NOTE:local": "ANVÄNDS EJ I DET BIBLIOGRAFISKA FORMATET"},
    "845": {"ignored": true, "NOTE:record-count": 0, "NOTE:LC": "nac", "NOTE:local": "ANVÄNDS EJ I DET BIBLIOGRAFISKA FORMATET"},
    "850": {"ignored": true, "NOTE:record-count": 0, "NOTE:local": "ANVÄNDS EJ"},
    "852": {"ignored": true, "NOTE:record-count": 0, "NOTE:LC": "nac", "NOTE:local": "ANVÄNDS EJ I DET BIBLIOGRAFISKA FORMATET"},
    "853": {"ignored": true, "NOTE:record-count": 0, "NOTE:LC": "nac", "NOTE:local": "ANVÄNDS EJ I DET BIBLIOGRAFISKA FORMATET"},
    "854": {"ignored": true, "NOTE:record-count": 0, "NOTE:LC": "nac", "NOTE:local": "ANVÄNDS EJ I DET BIBLIOGRAFISKA FORMATET"},
    "855": {"ignored": true, "NOTE:record-count": 0, "NOTE:LC": "nac", "NOTE:local": "ANVÄNDS EJ I DET BIBLIOGRAFISKA FORMATET"},

    "856": {
      "addLink": true,
      "TODO": "i2 might be empty, change addLink to a default value? Will it overeagerly revert if so?",
      "embedded": true,
      "TODO:i1": {
        "0": "mailto:",
        "1": "ftp:",
        "2": "telnet:",
        "3": "tel:",
        "4": "http:",
        "7": "$2"
      },
      "i1": {
        "marcDefault": "4"
      },
      "match": [
        {"when": "i2=0", "addLink": "associatedMedia", "resourceType": "MediaObject"},
        {"when": "i2=1", "addLink": "otherPhysicalFormat", "resourceType": "Electronic"},
        {"when": "i2=2", "addLink": "isPrimaryTopicOf", "resourceType": "Document"},
        {"when": "i2=8", "addLink": "relatedTo", "resourceType": "Document"}
      ],
      "TODO?": {
        "if $x=digipic or $y=bild": {"addLink": "depiction"},
        "if $z=Wikipedia|IMDB": {"addLink": "isPrimaryTopicOf"}
      },
      "$3": {"link": "appliesTo", "resourceType": "Resource", "property": "label"},
      "$u": {"addProperty": "uri"},
      "$x": {"addProperty": "cataloguersNote"},
      "$y": {"property": "altLabel"},
      "$z": {"addProperty": "copyNote"},
      "_spec": [
        {
          "source": {"856": {"ind1": "4", "ind2": "2", "subfields": [{"u": "http://example.org/review"}]}},
          "result": {"mainEntity": {
            "isPrimaryTopicOf": [{"@type": "Document", "uri": ["http://example.org/review"]}]
          }}
        },
        {
          "source": {"856": {"ind1": "4", "ind2": "0", "subfields": [{"u": "http://example.com/doc.pdf"}]}},
          "result": {"mainEntity": {
            "associatedMedia": [{"@type": "MediaObject", "uri": ["http://example.com/doc.pdf"]}]
          }}
        },
        {
          "source": [
            {"856": {"ind1": "4", "ind2": "0", "subfields": [{"u": "http://example.com/doc.pdf"}]}},
            {"856": {"ind1": "4", "ind2": "2", "subfields": [{"u": "http://example.org/page"}]}}
          ],
          "result": {"mainEntity": {
            "associatedMedia": [{"@type": "MediaObject", "uri": ["http://example.com/doc.pdf"]}],
            "isPrimaryTopicOf": [{"@type": "Document", "uri": ["http://example.org/page"]}]
          }}
        },
        {
          "note": "Should handle dollar signs in URI value",
          "source": {
            "856": {"ind1": "4", "ind2": "0", "subfields": [
              {"u": "http://www.framtidsstudier.se/filebank/files/20051201$133251$fil$048Ti3PL2UIwRJQEBbDG.pdf"}
            ]}},
          "result": {"mainEntity": {
            "associatedMedia": [{"@type": "MediaObject", "uri": ["http://www.framtidsstudier.se/filebank/files/20051201$133251$fil$048Ti3PL2UIwRJQEBbDG.pdf"]}]
          }}
        }
      ]
    },

    "863": {"ignored": true, "NOTE:record-count": 0, "NOTE:LC": "nac", "NOTE:local": "ANVÄNDS EJ I DET BIBLIOGRAFISKA FORMATET"},
    "864": {"ignored": true, "NOTE:record-count": 0, "NOTE:LC": "nac", "NOTE:local": "ANVÄNDS EJ I DET BIBLIOGRAFISKA FORMATET"},
    "865": {"ignored": true, "NOTE:record-count": 0, "NOTE:LC": "nac", "NOTE:local": "ANVÄNDS EJ I DET BIBLIOGRAFISKA FORMATET"},
    "866": {"ignored": true, "NOTE:record-count": 35, "NOTE:LC": "nac", "NOTE:local": "ANVÄNDS EJ I DET BIBLIOGRAFISKA FORMATET"},
    "867": {"ignored": true, "NOTE:record-count": 0, "NOTE:LC": "nac", "NOTE:local": "ANVÄNDS EJ I DET BIBLIOGRAFISKA FORMATET"},
    "868": {"ignored": true, "NOTE:record-count": 0, "NOTE:LC": "nac", "NOTE:local": "ANVÄNDS EJ I DET BIBLIOGRAFISKA FORMATET"},
    "876": {"ignored": true, "NOTE:record-count": 0, "NOTE:LC": "nac", "NOTE:local": "ANVÄNDS EJ I DET BIBLIOGRAFISKA FORMATET"},
    "877": {"ignored": true, "NOTE:record-count": 0, "NOTE:LC": "nac", "NOTE:local": "ANVÄNDS EJ I DET BIBLIOGRAFISKA FORMATET"},
    "878": {"ignored": true, "NOTE:record-count": 0, "NOTE:LC": "nac", "NOTE:local": "ANVÄNDS EJ I DET BIBLIOGRAFISKA FORMATET"},

    "880": {},
    "882": {},
    "883": {},
    "884": {},
    "885": {},

    "886": {
      "TODO:i1": {},
      "TODO:addLink": "quotedMARC", "datatype": "XMLLiteral", "$_": {}
    },
    "887": {
      "TODO:addLink": "quotedRaw", "$_": {}
    },

    "976": {
      "aboutEntity": "?work",
      "uriTemplate": "https://id.kb.se/term/{+inScheme.code}/{code}",
      "addLink": "classification",
      "resourceType": "Classification",
      "i2": {
        "link": "inScheme", "resourceType": "ConceptScheme",
        "uriTemplate": "https://id.kb.se/term/{+_}",
        "property": "code",
        "tokenMap": {"0": "sab/6", "1": "sab/5", "2": "sab"},
        "TODO": "proper code for sab förkortad"
      },
      "$a": {"property": "code"},
      "$b": {"property": "prefLabel"},
      "TODO": "ta bort? automatiskt pålagda - ska gå att få fram via 084.broader"
    }

  },

  "auth": {

    "pendingResources": {
      "?thing": {
        "about": "?record",
        "link": "mainEntity",
        "resourceType": "Concept",
        "fragmentId": "it",
        "uriTemplate": "http://libris.kb.se/resource/{marcType}/{controlNumber}"
      }
    },

    "000": {
      "inherit": "bib",
      "[6:7]": {
        "fixedDefault": "z"
      },
      "[7:8]": null,
      "[17:18]": {
        "aboutEntity": "?record",
        "link": "marc:encLevel",
        "tokenMap": "AuthorityEncLevelType",
        "uriTemplate": "{_}"
      },
      "TODO:[18:19]": "NEW: Punctuation policy",
      "_spec": [
        {
          "originalLeader": "01341cz  a2200397n  4500",
          "source": {
            "leader": "     cz  a       n  4500",
            "fields": [{"001": "140482"}]
          },
          "result": {
            "@type": "Record",
            "@id": "http://libris.kb.se/auth/140482",
            "controlNumber": "140482",
            "marc:encLevel": {"@id": "marc:CompleteAuthorityRecord"},
            "marc:status": {"@id": "marc:CorrectedOrRevised"},
            "mainEntity": { }
          },
          "addOnRevert": {
            "mainEntity": {"@type": "Concept"}
          }
        }
      ]
    },
    "001": {
      "aboutEntity": "?record",
      "property": "controlNumber"
    },

    "003": {"ignored": true, "NOTE:local": "FÖREKOMMER EJ I LIBRIS AUKTORITETSFORMAT"},

    "005": {"inherit": "bib"},

    "008": {
      "[0:6]": {
        "aboutEntity": "?record",
        "property": "created",
        "parseDateTime": "yyMMdd", "timeZone": "CET"
      },
      "[6:7]": {
        "aboutEntity": "?record",
        "link": "marc:subdivision",
        "uriTemplate": "{_}",
        "tokenMap": "SubdivisionType"
      },
      "[7:8]": {
        "aboutEntity": "?record",
        "link": "marc:romanization",
        "uriTemplate": "{_}",
        "tokenMap": "RomanizationType"
      },
      "[8:9]": {
        "aboutEntity": "?record",
        "link": "marc:languageOfCatalog",
        "uriTemplate": "{_}",
        "tokenMap": "LanguageOfCatalogType"
      },
      "[9:10]": {
        "aboutEntity": "?record",
        "link": "marc:kindOfRecord",
        "uriTemplate": "{_}",
        "tokenMap": "KindOfRecordType"
      },
      "[10:11]": {
        "aboutEntity": "?record",
        "link": "descriptionConventions",
        "uriTemplate": "{_}",
        "tokenMap": "CatalogingRulesType"
      },
      "[11:12]": {
        "aboutEntity": "?record",
        "link": "marc:subjectHeading",
        "uriTemplate": "{_}",
        "tokenMap": "SubjectHeadingType"
      },
      "[12:13]": {
        "aboutEntity": "?record",
        "link": "marc:typeOfSeries",
        "uriTemplate": "{_}",
        "tokenMap": "TypeOfSeriesType"
      },
      "[13:14]": {
        "aboutEntity": "?record",
        "link": "marc:numberedSeries",
        "uriTemplate": "{_}",
        "tokenMap": "NumberedSeriesType"
      },
      "[16:17]": {
        "aboutEntity": "?record",
        "property": "marc:headingSeries",
        "tokenMap": {"a": true, "b": false}
      },
      "[17:18]": {
        "aboutEntity": "?record",
        "link": "marc:subjectSubdivision",
        "uriTemplate": "{_}",
        "tokenMap": "SubjectSubdivisionType"
      },
      "[28:29]": {
        "aboutEntity": "?record",
        "link": "marc:govtAgency",
        "uriTemplate": "{_}",
        "tokenMap": "GovtAgencyType"
      },
      "[29:30]": {
        "aboutEntity": "?record",
        "link": "marc:reference",
        "uriTemplate": "{_}",
        "tokenMap": "ReferenceType"
      },
      "[31:32]": {
        "aboutEntity": "?record",
        "link": "marc:recordUpdate",
        "uriTemplate": "{_}",
        "tokenMap": "RecordUpdateType"
      },
      "[32:33]": {
        "aboutEntity": "?record",
        "link": "marc:personalName",
        "uriTemplate": "{_}",
        "tokenMap": "PersonalNameType"
      },
      "[33:34]": {
        "aboutEntity": "?record",
        "link": "marc:level",
        "uriTemplate": "{_}",
        "tokenMap": "LevelType"
      },
      "[38:39]": {
        "aboutEntity": "?record",
        "link": "marc:modifiedRecord",
        "uriTemplate": "{_}",
        "tokenMap": "ModifiedRecordType"
      },
      "[39:40]": {
        "aboutEntity": "?record",
        "link": "marc:catalogingSource",
        "uriTemplate": "{_}",
        "tokenMap": "CatalogingSourceType"
      },
      "[14:15]": {
        "aboutEntity": "?record",
        "property": "marc:headingMain",
        "tokenMap": {"a": true, "b": false}
      },
      "[15:16]": {
        "aboutEntity": "?record",
        "property": "marc:headingSubject",
        "fixedDefault": "a",
        "tokenMap": {"a": true, "b": false}
      },
      "repeatable": false
    },

    "010": {"ignored": true, "NOTE:record-count": 396, "NOTE:local": "ANVÄNDS NORMALT EJ"},
    "014": {"ignored": true, "NOTE:record-count": 1, "NOTE:LC": "nac"},
    "016": {"ignored": true, "NOTE:record-count": 4, "NOTE:LC": "nac", "NOTE:local": "ANVÄNDS NORMALT EJ"},
    "020" : {},
    "022" : {},
    "024" : {
      "inherit": "bib",
      "i1": {
        "property": "@type",
        "tokenMap": {
          "7": "Identifier",
          "8": "Identifier"
        },
        "TODO:definedElsewhereToken": "7"
      },
      "i2": null
    },
    "031": {"ignored": true, "NOTE:record-count": 0, "NOTE:LC": "nac"},
    "034": {"ignored": true, "NOTE:record-count": 0, "NOTE:LC": "nac - not used for titles"},
    "035" : {"inherit": "bib"},
    "040" : {
      "inherit": "bib",
      "TODO": "if no $f, drop entire record (or mark as obsolete)",
      "$a": {"link": "assigner", "resourceType": "Organization", "property": "name"},
      "$f": {
        "IMPROVE:about": "$thing if Concept else $record",
        "aboutEntity": "?thing",
        "link": "inScheme", "resourceType": "ConceptScheme",
        "TODO:set-link-to?": "inCollection if . = sgp?",
        "TODO:uriMap?": "if token is unknown: make bnode scheme and keep code",
        "uriTemplate": "https://id.kb.se/term/{_}",
        "tokenMap": {
            "sao": "sao",
            "saogf": "saogf",
            "barn": "barn",
            "barngf": "barngf",
            "sgp": "sgp",
            "gmgpc//swe": "gmgpc//swe"
        },
        "property": "code"
      },
      "_spec": [
        {
          "source": {"040": {"ind1":" ","ind2":" ", "subfields": [{"f":"barn"}]}},
          "result": {
            "mainEntity": {
              "@type": "Concept",
              "inScheme":  {
                "@type": "ConceptScheme",
                "@id": "https://id.kb.se/term/barn",
                "code": "barn"
              }
            }
          }
        }
      ]
    },
    "042": {
      "NOTE:local": "ANVÄNDS NORMALT EJ I AUKTORITETSFORMATET",
      "NOTE:record-count": 34043,
      "$a": {"property": "authenticationCode"},
      "$9": {
        "addLink": "inCollection",
        "resourceType": "TermCollection",
        "uriTemplate": "https://id.kb.se/term/{_}",
        "property": "code"
      }
    },
    "043" : {
      "$a": {
        "link": "nationality",
        "uriTemplate": "https://id.kb.se/nationality/{_}", "matchUriToken": "^[a-z-]{7}$", "property": "code"
      }
    },
    "045" : {
      "$a": {"property": "temporalCoverage", "tokenMap": "timePeriod", "TODO": "This is the EDTF value table from the LoC BF2 converter, not the readable form. Might be better as linked resources with with both labels and codes."}
    },

    "046" : {
        "TODO": "parseDateTimeUsingFormatHints",
        "$f": {"property": "birthDate"},
        "$g": {"property": "deathDate"},
        "$2": {"property": "marc:sourceOfDateScheme"},
        "TODO:edtf": "?"
    },
    "050": {"ignored": true, "NOTE:record-count": 0},
    "052": {"ignored": true, "NOTE:record-count": 0},
    "053": {"ignored": true, "NOTE:record-count": 33, "NOTE:LC": "ignore - not applied to titles"},
    "055": {"ignored": true, "NOTE:record-count": 0, "NOTE:LC": "nac", "NOTE:local": "ANVÄNDS NORMALT EJ"},
    "060": {"ignored": true, "NOTE:record-count": 0},
    "065": {
      "inherit": "bib:084",
      "aboutEntity": "?thing",
      "addLink": "broadMatch"
    },
    "066": {"ignored": true, "NOTE:record-count": 0, "NOTE:LC": "ignore", "NOTE:local": "ANVÄNDS F.N. EJ"},
    "070": {"ignored": true, "NOTE:record-count": 0},
    "072": {"ignored": true, "NOTE:record-count": 0},
    "073" : {
      "TODO": "ignore entirely (should be removed)",
      "ignoreOnRevertInFavourOf": "550",
      "addLink": "broader",
      "resourceType": "Topic",
      "$a": {"property": "prefLabel"},
      "$z": {"link": "inScheme", "resourceType": "ConceptScheme", "property": "code"},
      "uriTemplate": "https://id.kb.se/term/{+inScheme.code}/{prefLabel}"
    },
    "075": {"ignored": true, "NOTE:record-count": 0, "NOTE:LC": "nac"},
    "080": {"ignored": true, "NOTE:record-count": 0, "NOTE:LC": "nac"},
    "082" : {
      "NOTE:local": "ANVÄNDS NORMALT EJ",
      "inherit": "bib",
      "aboutEntity": "?thing"
    },
    "083" : {
      "inherit": "bib",
      "aboutEntity": "?thing",
      "addLink": "closeMatch",
      "TODO:match @type = ?": {
        "Concept": {"addLink": "closeMatch"},
        "Place": {"addLink": "closeMatch"},
        "Work": {"addLink": "subject"}
      }
    },
    "086": {"ignored": true, "NOTE:record-count": 0, "NOTE:LC": "nac"},
    "087": {"ignored": true, "NOTE:record-count": 0},
    "094": {"ignored": true, "NOTE:record-count": 4, "NOTE:local": "OBSOLET"},

    "100" : {
      "match": [
        {
          "when": "$t & i1=0",
          "aboutAlias": "_:work",
          "include": ["contributionPerson", "titledetails1xx7xx"]
        },
        {
          "when": "$t & i1=1",
          "aboutAlias": "_:work",
          "include": ["contributionNameOfPerson", "titledetails1xx7xx"]
        },
        {
          "when": "$t & i1=3",
          "aboutAlias": "_:work",
          "include": ["contributionFamily", "titledetails1xx7xx"]
        },
        {
          "when": "$t",
          "aboutAlias": "_:work",
          "include": ["contributionPerson", "titledetails1xx7xx"]
        },
        {
          "when": "i1=0",
          "aboutEntity": "?thing",
          "aboutType": "Person",
          "aboutAlias": "_:agent",
          "include": "agentdataPerson",
          "$0": {"about": "_:agent", "addLink": "identifiedBy", "property": "value"}
        },
        {
          "when": "i1=1",
          "aboutEntity": "?thing",
          "aboutType": "Person",
          "aboutAlias": "_:agent",
          "include": "agentdataNameOfPerson",
          "$0": {"about": "_:agent", "addLink": "identifiedBy", "property": "value"}
        },
        {
          "when": "i1=3",
          "aboutEntity": "?thing",
          "aboutType": "Family",
          "aboutAlias": "_:agent",
          "include": "agentdataFamily",
          "$0": {"about": "_:agent", "addLink": "identifiedBy", "property": "value"}
        },
        {
          "when": null,
          "aboutEntity": "?thing",
          "aboutType": "Person",
          "aboutAlias": "_:agent",
          "include": "agentdataPerson",
          "$0": {"about": "_:agent", "addLink": "identifiedBy", "property": "value"}
        }
      ],
      "subfieldOrder": "a b c q d j g e 4 t n p l k f o v x y z",
      "_spec": [
        {
          "source": {
            "100": {"ind1": "1", "ind2": " ", "subfields": [
              {"a": "Jansson, Tove"}
          ]}},
          "result": {
            "mainEntity": {
              "@type": "Person",
              "familyName":  "Jansson", "givenName":  "Tove"
            }
          }
        },
        {
          "source": {
            "100": {"ind1": "1", "ind2": " ", "subfields": [
              {"a": "Jansson, Tove"},
              {"t": "Anteckningar från en ö"}
          ]}},
          "result": {
            "mainEntity": {
              "@type": "Work",
              "hasTitle" : [ {
                "@type" : "Title",
                "mainTitle": "Anteckningar från en ö"
              } ],
              "contribution": [
                {
                  "@type": "PrimaryContribution",
                  "agent": {
                    "@type": "Person", "familyName":  "Jansson", "givenName":  "Tove"
                  }
                }
              ]
            }
          }
        },
        {
          "source": {
            "100": {"ind1": "0", "ind2": " ", "subfields": [
              {"a": "Lucifer,"},
              {"t": "Skuggpojken"},
              {"l": "Norska"}
            ]}},
          "result": {
            "mainEntity": {
              "@type": "Work",
              "hasTitle" : [ {
                "@type" : "Title",
                "mainTitle": "Skuggpojken"
              } ],
              "contribution": [
                {
                  "@type": "PrimaryContribution",
                  "agent": {
                    "@type": "Person", "name":  "Lucifer,"
                  }
                }
              ],
              "language": {
                "@type": "Language",
                "label": "Norska"
              }
            }
          }
        },
        {
          "source": {
            "100": {"ind1": "0", "ind2": " ", "subfields": [
              {"a": "Sokrates,"},
              {"d": "470 eller 469 f.Kr-399 f.Kr."}
            ]}},
          "result": {
            "mainEntity": {
              "@type": "Person",
              "name":  "Sokrates,",
              "lifeSpan": "470 eller 469 f.Kr-399 f.Kr."
            }
          }
        },
        {
          "source": {
            "100": {"ind1": "1", "ind2": " ", "subfields": [
              {"a": "p'Bitek, Okot"},
              {"d": "1931-1982"}
            ]}},
          "result": {
            "mainEntity": {
              "@type": "Person",
              "familyName":  "p'Bitek",
              "givenName": "Okot",
              "lifeSpan": "1931-1982"
            }
          }
        },
        {
          "source": {
            "100": {"ind1": "0", "ind2": " ", "subfields": [
              {"a": "Gustav"},
              {"b": "I,"},
              {"c": "kung av Sverige"},
              {"d": "1496-1560"}
            ]}},
          "result": {
            "mainEntity": {
              "@type": "Person",
              "name":  "Gustav",
              "marc:numeration": "I,",
              "marc:titleOther": ["kung av Sverige"],
              "lifeSpan": "1496-1560"
            }
          }
        },
        {
          "source": {
            "100": {"ind1": "0", "ind2": " ", "subfields": [
              {"a": "Diana"},
              {"c": "prinsessa av Wales,"},
              {"d": "1961-1997"},
              {"c": "(ande)"}
            ]}},
          "normalized": {
            "100": {"ind1": "0", "ind2": " ", "subfields": [
              {"a": "Diana"},
              {"c": "prinsessa av Wales,"},
              {"c": "(ande)"},
              {"d": "1961-1997"}
            ]}},
          "result": {
            "mainEntity": {
              "@type": "Person",
              "name":  "Diana",
              "marc:titleOther": ["prinsessa av Wales,", "(ande)"],
              "lifeSpan": "1961-1997"
            }
          }
        },
        {
          "source": {
            "100": {"ind1": "1", "ind2": " ", "subfields": [
              {"a": "Eliot, T.S."},
              {"q": "(Thomas Stearns)"},
              {"d": "1888-1965"}
            ]}},
          "result": {
            "mainEntity": {
              "@type": "Person",
              "familyName":  "Eliot",
              "givenName": "T.S.",
              "marc:fullerFormName": "(Thomas Stearns)",
              "lifeSpan": "1888-1965"
            }
          }
        },
        {
          "source": {
            "100": {"ind1": "3", "ind2": " ", "subfields": [
              {"a": "Nilssom (släkt: "},
              {"d": "1700-talet"},
              {"c": "Krylbo, Sverige)"}
            ]}},
          "normalized": {
            "100": {"ind1": "3", "ind2": " ", "subfields": [
              {"a": "Nilssom (släkt:"},
              {"c": "Krylbo, Sverige)"},
              {"d": "1700-talet"}
            ]}},
          "result": {
            "mainEntity": {
              "@type": "Family",
              "name":  "Nilssom (släkt:",
              "lifeSpan": "1700-talet",
              "marc:titleOther": ["Krylbo, Sverige)"]
            }
          }
        }
      ]
    },
    "110" : {
      "match": [
        {
          "when": "$b & $t & i1=2",
          "aboutAlias": "_:work",
          "include": ["pendingContributionOrganization", "agentdataOrganizationSubUnit", "titledetails"]
        },
        {
          "when": "$b & $t & i1=1",
          "aboutAlias": "_:work",
          "include": ["pendingContributionJurisdiction", "agentdataOrganizationSubUnit", "titledetails"]
        },
        {
          "when": "$b & $t & i1=0",
          "aboutAlias": "_:work",
          "include": ["pendingContributionOrganization", "agentdataOrganizationSubUnit", "titledetails"]
        },
        {
          "when": "$t & i1=2",
          "aboutAlias": "_:work",
          "include": ["pendingContributionOrganization", "agentdataOrganization", "titledetails"]
        },
        {
          "when": "$t & i1=1",
          "aboutAlias": "_:work",
          "include": ["pendingContributionJurisdiction", "agentdataOrganization", "titledetails"]
        },
        {
          "when": "$t & i1=0",
          "aboutAlias": "_:work",
          "include": ["pendingContributionOrganization", "agentdataOrganization", "titledetails"]
        },

        {
          "when": "$t",
          "aboutAlias": "_:work",
          "include": ["pendingContributionOrganization", "agentdataOrganization", "titledetails"]
        },
        {
          "when": "$b & i1=2",
          "include": ["agentdataOrganizationSubUnit"],
          "aboutEntity": "?thing",
          "aboutType": "Organization",
          "pendingResources": {
            "_:agent": {"link": "agent", "resourceType": "Organization"},
            "_:isPartOf": {"link": "isPartOf", "resourceType": "Organization"},
            "_:place": {"addLink": "place", "resourceType": "Place"}
          },
          "aboutAlias": "_:agent",
          "$0": {"about": "_:agent", "addLink": "identifiedBy", "property": "value"},
          "i1": {"marcDefault": "2"}
        },
        {
          "when": "$b & i1=1",
          "include": ["agentdataOrganizationSubUnit"],
          "aboutEntity": "?thing",
          "aboutType": "Jurisdiction",
          "pendingResources": {
            "_:agent": {"link": "agent", "resourceType": "Jurisdiction"},
            "_:isPartOf": {"link": "isPartOf", "resourceType": "Jurisdiction"},
            "_:place": {"addLink": "place", "resourceType": "Place"}
          },
          "aboutAlias": "_:agent",
          "$0": {"about": "_:agent", "addLink": "identifiedBy", "property": "value"}
        },
        {
          "when": "$b & i1=0",
          "include": ["agentdataOrganizationSubUnit"],
          "aboutEntity": "?thing",
          "aboutType": "Organization",
          "pendingResources": {
            "_:agent": {"link": "agent", "resourceType": "Organization"},
            "_:isPartOf": {"link": "isPartOf", "resourceType": "Organization"},
            "_:place": {"addLink": "place", "resourceType": "Place"}
          },
          "aboutAlias": "_:agent",
          "$0": {"about": "_:agent", "addLink": "identifiedBy", "property": "value"}
        },
        {
          "when": "i1=0 | i1=2",
          "aboutEntity": "?thing",
          "aboutType": "Organization",
          "pendingResources": {
            "_:agent": {"link": "agent", "resourceType": "Organization"},
            "_:isPartOf": {"link": "isPartOf", "resourceType": "Organization"},
            "_:place": {"addLink": "place", "resourceType": "Place"}
          },
          "aboutAlias": "_:agent",
          "include": "agentdataOrganization",
          "$0": {"about": "_:agent", "addLink": "identifiedBy", "property": "value"},
          "i1": {"marcDefault": "2"}
        },
        {
          "when": "i1=1",
          "aboutEntity": "?thing",
          "aboutType": "Jurisdiction",
          "pendingResources": {
            "_:agent": {"link": "agent", "resourceType": "Jurisdiction"},
            "_:isPartOf": {"link": "isPartOf", "resourceType": "Jurisdiction"},
            "_:place": {"addLink": "place", "resourceType": "Place"}
          },
          "aboutAlias": "_:agent",
          "include": "agentdataOrganization",
          "$0": {"about": "_:agent", "addLink": "identifiedBy", "property": "value"}
        },
        {
          "when": "$b",
          "aboutEntity": "?thing",
          "aboutType": "Organization",
          "pendingResources": {
            "_:agent": {"link": "agent", "resourceType": "Organization"},
            "_:isPartOf": {"link": "isPartOf", "resourceType": "Organization"},
            "_:place": {"addLink": "place", "resourceType": "Place"}
          },
          "aboutAlias": "_:agent",
          "include": "agentdataOrganization",
          "$0": {"about": "_:agent", "addLink": "identifiedBy", "property": "value"}
        },
        {
          "when": null,
          "aboutEntity": "?thing",
          "aboutType": "Organization",
          "pendingResources": {
            "_:agent": {"link": "agent", "resourceType": "Organization"},
            "_:isPartOf": {"link": "isPartOf", "resourceType": "Organization"},
            "_:place": {"addLink": "place", "resourceType": "Place"}
          },
          "aboutAlias": "_:agent",
          "include": "agentdataOrganization",
          "$0": {"about": "_:agent", "addLink": "identifiedBy", "property": "value"}
        }
      ],
      "$n": {"about": "_:agent", "addProperty": "partNumber", "punctuationChars": ","},
      "subfieldOrder": "a b n d c g e 4 t p l k f o v x y z",
      "_spec": [
        {
          "source": {
            "110": {"ind1": "2", "ind2": " ", "subfields": [
              {"a": "Europeiska unionen"},
              {"b": "Regionkommittén"}
            ]}},
          "result": {
            "mainEntity": {
              "@type": "Organization",
              "marc:subordinateUnit" : ["Regionkommittén"],
              "isPartOf": {
                "@type": "Organization",
                "name": "Europeiska unionen"
              }
            }
          }
        },
        {
          "source": {
            "110": {"ind1": "1", "ind2": " ", "subfields": [
              {"a": "Sverige"},
              {"b": "Armén"},
              {"b": "Dalregementet"}
            ]}},
          "result": {
            "mainEntity": {
              "@type": "Jurisdiction",
              "marc:subordinateUnit" : ["Armén", "Dalregementet"],
              "isPartOf": {
                "@type": "Jurisdiction",
                "name": "Sverige"
              }
            }
          }
        },
        {
          "source": {
            "110": {"ind1": "1", "ind2": " ", "subfields": [
              {"a": "Förenta staterna"},
              {"b": "Congress"},
              {"n": "(64: )"},
              {"d": "1915-1916)"},
              {"c": "Washington DC"}
            ]}},
          "normalized": {
            "110": {"ind1": "1", "ind2": " ", "subfields": [
              {"a": "Förenta staterna"},
              {"b": "Congress"},
              {"n": "(64: )"},
              {"d": "1915-1916)"},
              {"c": "Washington DC"}
            ]}},
          "result": {
            "mainEntity": {
              "@type": "Jurisdiction",
              "marc:subordinateUnit" : ["Congress"],
              "isPartOf": {
                "@type": "Jurisdiction",
                "name": "Förenta staterna"
              },
              "partNumber": ["(64: )"],
              "date": ["1915-1916)"],
              "place": [{
                "@type": "Place",
                "label": "Washington DC"
              }]
            }
          }
        },
        {
          "source": {
            "110": {"ind1": "1", "ind2": " ", "subfields": [
              {"a": "Great Britain"},
              {"t": "Treaties, etc."},
              {"g": "Poland"},
              {"d": "1948 Mar.2."},
              {"k": "Protocols, etc"},
              {"d": "1951 Mar.6"}
            ]}},
          "normalized": {
            "110": {"ind1": "1", "ind2": " ", "subfields": [
              {"a": "Great Britain"},
              {"d": "1948 Mar.2."},
              {"d": "1951 Mar.6"},
              {"g": "Poland"},
              {"t": "Treaties, etc."},
              {"k": "Protocols, etc"}
            ]}},
          "result": {
            "mainEntity": {
              "@type": "Work",
              "hasTitle": [ {
                "@type": "Title",
                "mainTitle": "Treaties, etc.",
                "marc:formSubheading": ["Protocols, etc"]
              } ],
              "contribution": [{
                "@type": "PrimaryContribution",
                "agent": {
                  "@type": "Jurisdiction",
                  "name": "Great Britain",
                  "date": ["1948 Mar.2.", "1951 Mar.6"],
                  "comment": ["Poland"]
                }
              }]
            }
          }
        }
      ]
    },
    "111" : {
      "match": [
        {
          "when": "$t & i1=3",
          "include": ["agentdataFamily", "titledetails1xx7xx"],
          "aboutType": "Work",
          "aboutAlias": "_:work",
          "$t": {"property": "title"},
          "$0": {"addLink": "identifiedBy", "property": "value"},
          "pendingResources": {
            "_:contribution": {
              "addLink": "contribution",
              "resourceType": "PrimaryContribution",
              "embedded": true
            },
            "_:agent": {
              "about": "_:contribution",
              "link": "agent",
              "resourceType": "Family"
            }
          }
        },
        {
          "when": "$t",
          "include": "agentdataMeeting",
          "aboutType": "Work",
          "aboutAlias": "_:work",
          "$t": {"property": "title"},
          "$0": {"addLink": "identifiedBy", "property": "value"},
          "pendingResources": {
            "_:contribution": {
              "addLink": "contribution",
              "resourceType": "PrimaryContribution",
              "embedded": true
            },
            "_:agent": {
              "about": "_:contribution",
              "link": "agent",
              "resourceType": "Meeting"
            }
          }
        },
        {
          "when": "i1=3",
          "aboutEntity": "?thing",
          "aboutType": "Family",
          "aboutAlias": "_:agent",
          "include": "agentdataFamily",
          "$0": {"about": "_:agent", "addLink": "identifiedBy", "property": "value"}
        },
        {
          "when": null,
          "aboutEntity": "?thing",
          "aboutType": "Meeting",
          "pendingResources": {"_:agent": {"link": "agent", "resourceType": "Meeting"}},
          "aboutAlias": "_:agent",
          "include": "agentdataMeeting",
          "$0": {"about": "_:agent", "addLink": "identifiedBy", "property": "value"}
        }
      ],
      "$n": {"about": "_:agent", "addProperty": "partNumber", "punctuationChars": ","},
      "i1": {"marcDefault": "2"},
      "subfieldOrder": "a q n d c g e j 4 t p l k f  v x y z",
      "_spec": [
        {
          "source": {
            "111": {"ind1": "0", "ind2": " ", "subfields": [
              {"a": "Manya K'Omalowete a Djonga,"},
              {"d": "1950-"}
            ]}},
          "normalized": {
            "111": {"ind1": "2", "ind2": " ", "subfields": [
              {"a": "Manya K'Omalowete a Djonga,"},
              {"d": "1950-"}
            ]}},
          "result": {
            "mainEntity": {
              "@type": "Meeting",
              "name": "Manya K'Omalowete a Djonga,",
              "date":  ["1950-"]
            }
          }
        }
      ]
    },
    "130" : {
      "inherit": "bib",
      "aboutEntity": "?thing", "link": null, "resourceType": null,
      "aboutType": "Work"
    },
    "147": {"ignored": true, "NOTE:record-count": 0, "NOTE:local": "Observera att detta fält för närvarande inte omfattas av auktoritetskontroll i Libris."},
    "148" : {
      "include": "termbase_with_id",
      "dependsOn": ["040", "042"],
      "aboutType": "Temporal",
      "$a": {"property": "prefLabel"}
    },
    "150" : {
      "dependsOn": ["040", "042"],
      "include": ["abouttermbase", "termid"],
      "aboutType": "Topic",
      "pendingResources": {
        "_:topic": {
          "addLink": "termComponentList",
          "resourceType": "Topic",
          "required": true,
          "subsumeSingle": true
        }
      },
      "$a": {"about": "_:topic", "property": "prefLabel"},
      "TODO:ignore:$0": "not-defined-for-150;or-assert-equal-to-001",
      "_spec": [
        {
          "name": "",
          "source": [
            {"150": {"ind1": " ", "ind2": " ", "subfields": [{"a": "Barnpsykologi"}]}}
          ],
          "result": {
            "mainEntity": {
              "@type": "Topic",
              "@id": "http://libris.kb.se/resource/auth/140482",
              "prefLabel": "Barnpsykologi"
            }
          }
        },
        {
          "name": "",
          "source": [
            {"040": {"ind1": " ", "ind2": " ", "subfields": [{"f":"sao"}]}},
            {"150": {"ind1": " ", "ind2": " ", "subfields": [{"a": "Barnpsykologi"}]}}
          ],
          "result": {
            "mainEntity": {
              "@type": "Topic",
              "@id": "https://id.kb.se/term/sao/Barnpsykologi",
              "sameAs":  [{"@id": "http://libris.kb.se/resource/auth/140482"}],
              "prefLabel": "Barnpsykologi",
              "inScheme":  {
                "@type": "ConceptScheme",
                "@id": "https://id.kb.se/term/sao",
                "code": "sao"
              }
            }
          }
        },
        {
          "name": "",
          "source": [
            {"040": {"ind1": " ", "ind2": " ", "subfields": [{"f":"sao"}]}},
            {"150": {"ind1": " ", "ind2": " ",
              "subfields": [{"a": "Barn"}, {"x": "psykologi"}]}}
          ],
          "result": {
            "mainEntity": {
              "@type": "ComplexSubject",
              "@id": "https://id.kb.se/term/sao/Barn--psykologi",
              "sameAs":  [{"@id": "http://libris.kb.se/resource/auth/140482"}],
              "prefLabel": "Barn--psykologi",
              "inScheme":  {
                "@type": "ConceptScheme",
                "@id": "https://id.kb.se/term/sao",
                "code": "sao"
              },
              "termComponentList": [
                {
                  "@type": "Topic",
                  "prefLabel": "Barn"
                },
                {
                  "@type": "Subdivision",
                  "prefLabel": "psykologi"
                }
              ]
            }
          }
        }
      ]
    },
    "151" : {
      "include": "termbase_with_id",
      "aboutType": "Geographic",
      "$a": {"property": "prefLabel"}
    },
    "155" : {
      "include": "termbase_with_id",
      "aboutType": "GenreForm",
      "$a": {"property": "prefLabel"},
      "TODO:just-assert-inScheme=saogf?:uriTemplate": "https://id.kb.se/term/saogf/{prefLabel}",
      "TODO:if-inScheme=barn?:uriTemplate": "https://id.kb.se/term/barngf/{prefLabel}"
    },
    "162" : {
      "include": "termbase_with_id",
      "TODO": "besättning - musik",
      "aboutType": "MusicEnsemble",
      "$a": {"property": "prefLabel"}
    },

    "180" : {
      "include": "termid",
      "aboutType": "Subdivision",
      "$x": {"property": "prefLabel"}
    },
    "181" : {
      "include": "termid",
      "aboutType": "GeographicSubdivision",
      "$z": {"property": "prefLabel"}
    },
    "182" : {
      "include": "termid",
      "aboutType": "ChronologicalSubdivision",
      "$y": {"property": "prefLabel"}
    },
    "185" : {
      "include": "termid",
      "aboutType": "GenreSubdivision",
      "$v": {"property": "prefLabel"}
    },

    "260": {"ignored": true, "NOTE:record-count": 0, "NOTE:LC": "ignore - not used with titles"},

    "336": {"ignored": true, "NOTE:record-count": 0},
    "348": {"ignored": true, "NOTE:record-count": 0, "NOTE:LC": "nac"},

    "360": {"ignored": true, "NOTE:record-count": 1, "NOTE:LC": "ignore - not used with titles"},

    "368": {
      "aboutEntity": "?thing",
      "aboutType": "Agent",
      "addLink": "marc:hasAuth368",
      "resourceType": "marc:Auth368",
      "$a": {"addProperty": "marc:typeOfCorporateBody"},
      "$c": {"addProperty": "marc:otherDesignation"},
      "$d": {"addProperty": "marc:titleOfPerson"},
      "$2": {"property": "marc:source"},
      "repeatable": true,
      "_spec": [
        {
          "source": {
            "368": {"ind1": " ", "ind2": " ", "subfields": [
              {"c": "Fiktiva gestalter"},
              {"2": "sao"}
            ]}},
          "result": {
            "mainEntity": {
              "@type": "Agent",
              "marc:hasAuth368": [
                      {
                        "@type": "marc:Auth368",
                        "marc:otherDesignation": ["Fiktiva gestalter"],
                        "marc:source": "sao"
                      }
                    ]
            }
          }
        }
      ]
    },
    "370": {
      "aboutEntity": "?thing",
      "addLink": "marc:hasAuth370",
      "resourceType": "marc:Auth370",
      "$a": {"property": "marc:placeOfBirth"},
      "$b": {"property": "marc:placeOfDeath"},
      "$c": {"addProperty": "marc:associatedCountry"},
      "$e": {"addProperty": "marc:placeOfResidenceHeadquarters"},
      "$f": {"addProperty": "marc:otherAssociatedPlace"},
      "$s": {"property": "marc:startPeriod"},
      "$t": {"property": "marc:endPeriod"},
      "$2": {"property": "marc:sourceOfTerm"}
    },
    "371": {},
    "372": {
      "aboutEntity": "?thing",
      "aboutType": "Agent",
      "addLink": "fieldOfActivity", "resourceType": "FieldOfActivity",
      "$a": {"addProperty": "label"},
      "$2": {"property": "marc:source"},
      "repeatable": true,
      "_spec": [
        {
          "source": {
            "372": {"ind1": " ", "ind2": " ", "subfields": [
              {"a": "Kriminologi"},
              {"2": "sao"}
            ]}},
          "result": {
            "mainEntity": {
              "@type": "Agent",
              "fieldOfActivity": [
                      {
                        "@type": "FieldOfActivity",
                        "label": ["Kriminologi"],
                        "marc:source": "sao"
                      }
                    ]
            }
          }
        }
      ]
    },
    "373": {},
    "374": {
      "aboutEntity": "?thing",
      "aboutType": "Agent",
      "addLink": "hasOccupation", "resourceType": "Occupation",
      "$a": {"addProperty": "label"},
      "$2": {"property": "marc:sourceOfTerm"},
      "_spec": [
        {
          "source": {
            "374": {"ind1": " ", "ind2": " ", "subfields": [
              {"a": "Åklagare"},
              {"2": "sao"}
            ]}},
          "result": {
            "mainEntity": {
              "@type": "Agent",
              "hasOccupation": [
                      {
                        "@type": "Occupation",
                        "label": ["Åklagare"],
                        "marc:sourceOfTerm": "sao"
                      }
                    ]
            }
          }
        }
      ]
    },
    "375": {
      "TODO:aboutAlias": "_:agent",
      "$a": {"property": "gender"}
    },
    "376": {},
    "377": {},
    "378": {
      "TODO": "Depends on bib 100, 700 and auth 100 $q 'marc:fullerFormName'. See mads:fullNameElement ",
      "$q": {"property": "marc:fullerFormName"}
    },
    "380": {"ignored": true, "NOTE:record-count": 2},
    "381": {"ignored": true, "NOTE:record-count": 0},
    "382": {"ignored": true, "NOTE:record-count": 0},
    "383": {"ignored": true, "NOTE:record-count": 0},
    "384": {"ignored": true, "NOTE:record-count": 0},
    "385": {"ignored": true, "NOTE:record-count": 0},
    "386": {"ignored": true, "NOTE:record-count": 0},
    "388": {"ignored": true, "NOTE:record-count": 0},

    "400": {
      "TODO:remnants-of-inherit": "bib:100",
      "TODO": "Ensure bib 100 does not match with auth 400",
      "FIXME:subfieldOrder": "Not working correctly. Have added 'normalized' just to make the revert pass",
      "subfieldOrder": "w i a b c q d j e 4 t g m n p r s l k f o v x y z",
      "match": [
        {
          "when": "$t & i1=0",
          "include": ["agentdataPerson", "titledetails1xx7xx"],
          "aboutType": "Work",
          "pendingResources": {
            "_:work": {"addLink": "hasVersion", "resourceType": "Work", "embedded": false},
            "_:contribution": {
              "about": "_:work",
              "link": "contribution",
              "resourceType": "PrimaryContribution",
              "embedded": true
            },
            "_:agent": {"about": "_:contribution", "link": "agent", "resourceType": "Person", "embedded": false}
          },
          "$i": {"about": "_:work", "addLink": "relation", "resourceType": "Role", "property": "label", "TODO": "or similar ('forskningsbiblioteksform')"},
          "$t": {"about": "_:work", "property": "title"},
          "$v": {"about": "_:work", "property": "marc:formSubdivision"},
          "$w": {"about": "_:work", "property": "marc:controlSubfield"},
          "$x": {"about": "_:work", "property": "marc:generalSubdivision"},
          "$y": {"about": "_:work", "property": "marc:chronologicalSubdivision"},
          "$z": {"about": "_:work", "property": "marc:geographicSubdivision"}
        },
        {
          "when": "$t & i1=1",
          "include": ["agentdataNameOfPerson", "titledetails1xx7xx"],
          "aboutType": "Work",
          "pendingResources": {
            "_:work": {"addLink": "hasVersion", "resourceType": "Work", "embedded": false},
            "_:contribution": {
              "about": "_:work",
              "link": "contribution",
              "resourceType": "PrimaryContribution",
              "embedded": true
            },
            "_:agent": {"about": "_:contribution", "link": "agent", "resourceType": "Person", "embedded": false}
          },
          "$i": {"about": "_:work", "addLink": "relation", "resourceType": "Role", "property": "label", "TODO": "or similar ('forskningsbiblioteksform')"},
          "$t": {"about": "_:work", "property": "title"},
          "$v": {"about": "_:work", "property": "marc:formSubdivision"},
          "$w": {"about": "_:work", "property": "marc:controlSubfield"},
          "$x": {"about": "_:work", "property": "marc:generalSubdivision"},
          "$y": {"about": "_:work", "property": "marc:chronologicalSubdivision"},
          "$z": {"about": "_:work", "property": "marc:geographicSubdivision"}
        },
        {
          "when": "$t & i1=3",
          "include": ["agentdataFamily", "titledetails1xx7xx"],
          "aboutType": "Work",
          "pendingResources": {
            "_:work": {"addLink": "hasVersion", "resourceType": "Work", "embedded": false},
            "_:contribution": {
              "about": "_:work",
              "link": "contribution",
              "resourceType": "PrimaryContribution",
              "embedded": true
            },
            "_:agent": {"about": "_:contribution", "link": "agent", "resourceType": "Family", "embedded": false}
          },
          "$i": {"about": "_:work", "addLink": "relation", "resourceType": "Role", "property": "label", "TODO": "or similar ('forskningsbiblioteksform')"},
          "$t": {"about": "_:work", "property": "title"},
          "$v": {"about": "_:work", "property": "marc:formSubdivision"},
          "$w": {"about": "_:work", "property": "marc:controlSubfield"},
          "$x": {"about": "_:work", "property": "marc:generalSubdivision"},
          "$y": {"about": "_:work", "property": "marc:chronologicalSubdivision"},
          "$z": {"about": "_:work", "property": "marc:geographicSubdivision"}
        },
        {
          "when": "$t",
          "include": ["agentdataNameOfPerson", "titledetails1xx7xx"],
          "aboutType": "Work",
          "pendingResources": {
            "_:work": {"addLink": "hasVersion", "resourceType": "Work", "embedded": false},
            "_:contribution": {
              "about": "_:work",
              "link": "contribution",
              "resourceType": "PrimaryContribution",
              "embedded": true
            },
            "_:agent": {"about": "_:contribution", "link": "agent", "resourceType": "Person", "embedded": false}
          },
          "$i": {"about": "_:work", "addLink": "relation", "resourceType": "Role", "property": "label", "TODO": "or similar ('forskningsbiblioteksform')"},
          "$t": {"about": "_:work", "property": "title"},
          "$v": {"about": "_:work", "property": "marc:formSubdivision"},
          "$w": {"about": "_:work", "property": "marc:controlSubfield"},
          "$x": {"about": "_:work", "property": "marc:generalSubdivision"},
          "$y": {"about": "_:work", "property": "marc:chronologicalSubdivision"},
          "$z": {"about": "_:work", "property": "marc:geographicSubdivision"}
        },
        {
          "when": "i1=0",
          "pendingResources": {
            "_:agent": {"link": "exactMatch", "resourceType": "Person"}
          },
          "include": "agentdataPerson",
          "aboutType": "Person",
          "embedded": true,
          "TODO:alternative $a": {"addProperty": "altLabel"},
          "$i": {"addLink": "relation", "resourceType": "Role", "property": "label", "TODO": "or similar ('forskningsbiblioteksform')"},
          "TODO:$d": {"TODO": "if same as 100.$d (plus drop similar duplicate splitValueProperties)"},
          "$v": {"about": "_:agent", "property": "marc:formSubdivision"},
          "$w": {"about": "_:agent", "property": "marc:controlSubfield"},
          "$x": {"about": "_:agent", "property": "marc:generalSubdivision"},
          "$y": {"about": "_:agent", "property": "marc:chronologicalSubdivision"},
          "$z": {"about": "_:agent", "property": "marc:geographicSubdivision"}
        },
        {
          "when": "i1=1",
          "pendingResources": {
            "_:agent": {"link": "exactMatch", "resourceType": "Person"}
          },
          "include": "agentdataNameOfPerson",
          "aboutType": "Person",
          "embedded": true,
          "TODO:alternative $a": {"addProperty": "altLabel"},
          "$i": {"addLink": "relation", "resourceType": "Role", "property": "label", "TODO": "or similar ('forskningsbiblioteksform')"},
          "TODO:$d": {"TODO": "if same as 100.$d (plus drop similar duplicate splitValueProperties)"},
          "$v": {"about": "_:agent", "property": "marc:formSubdivision"},
          "$w": {"about": "_:agent", "property": "marc:controlSubfield"},
          "$x": {"about": "_:agent", "property": "marc:generalSubdivision"},
          "$y": {"about": "_:agent", "property": "marc:chronologicalSubdivision"},
          "$z": {"about": "_:agent", "property": "marc:geographicSubdivision"}
        },
        {
          "when": "i1=3",
          "pendingResources": {
            "_:agent": {"link": "exactMatch", "resourceType": "Family"}
          },
          "include": "agentdataFamily",
          "aboutType": "Family",
          "embedded": true,
          "TODO:alternative $a": {"addProperty": "altLabel"},
          "$i": {"addLink": "relation", "resourceType": "Role", "property": "label", "TODO": "or similar ('forskningsbiblioteksform')"},
          "TODO:$d": {"TODO": "if same as 100.$d (plus drop similar duplicate splitValueProperties)"},
          "$v": {"about": "_:agent", "property": "marc:formSubdivision"},
          "$w": {"about": "_:agent", "property": "marc:controlSubfield"},
          "$x": {"about": "_:agent", "property": "marc:generalSubdivision"},
          "$y": {"about": "_:agent", "property": "marc:chronologicalSubdivision"},
          "$z": {"about": "_:agent", "property": "marc:geographicSubdivision"}
        },
        {
          "when": null,
          "pendingResources": {
            "_:agent": {"link": "exactMatch", "resourceType": "Person"}
          },
          "include": "agentdataNameOfPerson",
          "aboutType": "Person",
          "embedded": true,
          "TODO:alternative $a": {"addProperty": "altLabel"},
          "$i": {"addLink": "relation", "resourceType": "Role", "property": "label", "TODO": "or similar ('forskningsbiblioteksform')"},
          "TODO:$d": {"TODO": "if same as 100.$d (plus drop similar duplicate splitValueProperties)"},
          "$v": {"about": "_:agent", "property": "marc:formSubdivision"},
          "$w": {"about": "_:agent", "property": "marc:controlSubfield"},
          "$x": {"about": "_:agent", "property": "marc:generalSubdivision"},
          "$y": {"about": "_:agent", "property": "marc:chronologicalSubdivision"},
          "$z": {"about": "_:agent", "property": "marc:geographicSubdivision"}
        }
      ],
      "$h": {"ignored": true},
      "$e": {"about": "_:contribution", "addLink": "role", "resourceType": "Role", "property": "label"},
      "$4": {"about": "_:contribution", "addLink": "role", "resourceType": "Role", "property": "code", "uriTemplate": "{code}", "TODO:mapping": "relatorCode"},
      "_spec": [
        {
          "source": {
            "400": {"ind1": "1", "ind2": " ", "subfields": [
              {"a": "Singh, Bhagat,"},
              {"d": "1921-"}
            ]}},
          "normalized": {
            "400": {"ind1": "1", "ind2": " ", "subfields": [
              {"a": "Singh, Bhagat"},
              {"d": "1921-"}
            ]}},
          "result": {
            "mainEntity": {
              "@type": "Person",
              "exactMatch": {
                "@type": "Person",
                "familyName":  "Singh", "givenName":  "Bhagat",
                "lifeSpan": "1921-"
              }
            }
          }
        },
        {
          "source": {
            "400": {"ind1": "0", "ind2": " ", "subfields": [
              {"a": "Alexander"},
              {"b": "III,"},
              {"c": "kung i Makedonien,"},
              {"d": "356 f.Kr.-323 f.Kr"}
            ]}},
          "result": {
            "mainEntity": {
              "@type": "Person",
              "exactMatch": {
                "@type": "Person",
                "name":  "Alexander",
                "marc:numeration": "III,",
                "marc:titleOther": ["kung i Makedonien,"],
                "lifeSpan": "356 f.Kr.-323 f.Kr"
              }
            }
          }
        },
        {
          "source": {
            "400": {"ind1": "3", "ind2": " ", "subfields": [
              {"a": "Family X"}
            ]}},
          "result": {
            "mainEntity": {
              "@type": "Family",
              "exactMatch": {
                "@type": "Family",
                "name":  "Family X"
              }
            }
          }
        },
        {
          "source": {
            "400": {"ind1": "1", "ind2": " ", "subfields": [
              {"a": "Defoe, Daniel"},
              {"d": "1551?-1731"},
              {"t": "The life and most suprizing adventures of Robinson Crusoe, of York,"}
            ]}},
          "normalized": {
            "400": {"ind1": "1", "ind2": " ", "subfields": [
              {"t": "The life and most suprizing adventures of Robinson Crusoe, of York,"},
              {"a": "Defoe, Daniel"},
              {"d": "1551?-1731"}
            ]}},
          "result": {
            "mainEntity": {
              "@type": "Work",
              "hasVersion": [
                {
                  "@type": "Work",
                  "title": "The life and most suprizing adventures of Robinson Crusoe, of York,",
                  "contribution": {
                    "@type": "PrimaryContribution",
                    "agent": {
                      "@type": "Person", "familyName": "Defoe", "givenName" : "Daniel", "lifeSpan": "1551?-1731"}
                  }
                }
              ]
            }
          }
        },
        {
          "source": {
            "400": {"ind1": " ", "ind2": " ", "subfields": [
              {"a": "Singh, Bhagat,"},
              {"d": "1921-"}
            ]}},
          "normalized": {
            "400": {"ind1": "1", "ind2": " ", "subfields": [
              {"a": "Singh, Bhagat"},
              {"d": "1921-"}
            ]}},
          "result": {
            "mainEntity": {
              "@type": "Person",
              "exactMatch": {
                "@type": "Person",
                "familyName":  "Singh", "givenName":  "Bhagat",
                "lifeSpan": "1921-"
              }
            }
          }
        },
        {
          "source": {
            "400": {"ind1": "3", "ind2": " ", "subfields": [
              {"a": "Family X"},
              {"t": "Other title"}
            ]}},
          "normalized": {
            "400": {"ind1": "3", "ind2": " ", "subfields": [
              {"t": "Other title"},
              {"a": "Family X"}
            ]}},
          "result": {
            "mainEntity": {
              "@type": "Work",
              "hasVersion": [
                {
                  "@type": "Work",
                  "title": "Other title",
                  "contribution": {
                      "@type": "PrimaryContribution",
                      "agent": {"@type": "Family", "name":  "Family X"}
                    }
                }
              ]
            }
          }
        },
        {
          "source": {
            "400": {"ind1": "0", "ind2": " ", "subfields": [
              {"a": "Bhagat Singh"},
              {"t": "Other title"}
            ]}},
          "normalized": {
            "400": {"ind1": "0", "ind2": " ", "subfields": [
              {"t": "Other title"},
              {"a": "Bhagat Singh"}
            ]}},
          "result": {
            "mainEntity": {
              "@type": "Work",
              "hasVersion": [
                {
                  "@type": "Work",
                  "title": "Other title",
                  "contribution": {
                    "@type": "PrimaryContribution",
                      "agent": {"@type": "Person", "name":  "Bhagat Singh"}
                    }
                }
              ]
            }
          }
        },
        {
          "source": {
            "400": {"ind1": " ", "ind2": " ", "subfields": [
              {"a": "Bhagat Singh"},
              {"t": "Other title"}
            ]}},
          "normalized": {
            "400": {"ind1": "0", "ind2": " ", "subfields": [
              {"t": "Other title"},
              {"a": "Bhagat Singh"}
            ]}},
          "result": {
            "mainEntity": {
              "@type": "Work",
              "hasVersion": [
                {
                  "@type": "Work",
                  "title": "Other title",
                  "contribution": {
                      "@type": "PrimaryContribution",
                      "agent": {"@type": "Person", "name":  "Bhagat Singh"}
                    }
                }
              ]
            }
          }
        }
      ]
    },
    "410": {
      "TODO:i2": null,
      "subfieldOrder": "w i a b c d g  e 4 t m n p r s l k f o v x y z",
      "match": [
        {
          "when": "$b & $t & i1=2",
          "include": ["agentdataOrganizationSubUnit", "titledetails1xx7xx"],
          "aboutType": "Work",
          "pendingResources": {
            "_:work": {"addLink": "hasVersion", "resourceType": "Work", "embedded": false},
            "_:contribution": {
              "about": "_:work",
              "link": "contribution",
              "resourceType": "PrimaryContribution",
              "embedded": true
            },
            "_:agent": {"about": "_:contribution", "link": "agent", "resourceType": "Organization", "embedded": false},
            "_:isPartOf": {"about": "_:agent", "link": "isPartOf", "resourceType": "Jurisdiction"},
            "_:place": {"about": "_:agent", "addLink": "place", "resourceType": "Place"}
          },
          "$i": {"about": "_:work", "addLink": "relation", "resourceType": "Role", "property": "label", "TODO": "or similar ('forskningsbiblioteksform')"},
          "$t": {"about": "_:work", "property": "title"},
          "$v": {"about": "_:work", "property": "marc:formSubdivision"},
          "$w": {"about": "_:work", "property": "marc:controlSubfield"},
          "$x": {"about": "_:work", "property": "marc:generalSubdivision"},
          "$y": {"about": "_:work", "property": "marc:chronologicalSubdivision"},
          "$z": {"about": "_:work", "property": "marc:geographicSubdivision"}
        },
        {
          "when": "$b & $t & i1=1",
          "include": ["agentdataOrganizationSubUnit", "titledetails1xx7xx"],
          "aboutType": "Work",
          "pendingResources": {
            "_:work": {"addLink": "hasVersion", "resourceType": "Work", "embedded": false},
            "_:contribution": {
              "about": "_:work",
              "link": "contribution",
              "resourceType": "PrimaryContribution",
              "embedded": true
            },
            "_:agent": {"about": "_:contribution", "link": "agent", "resourceType": "Jurisdiction", "embedded": false},
            "_:isPartOf": {"about": "_:agent", "link": "isPartOf", "resourceType": "Jurisdiction"},
            "_:place": {"about": "_:agent", "addLink": "place", "resourceType": "Place"}
          },
          "$i": {"about": "_:work", "addLink": "relation", "resourceType": "Role", "property": "label", "TODO": "or similar ('forskningsbiblioteksform')"},
          "$t": {"about": "_:work", "property": "title"},
          "$v": {"about": "_:work", "property": "marc:formSubdivision"},
          "$w": {"about": "_:work", "property": "marc:controlSubfield"},
          "$x": {"about": "_:work", "property": "marc:generalSubdivision"},
          "$y": {"about": "_:work", "property": "marc:chronologicalSubdivision"},
          "$z": {"about": "_:work", "property": "marc:geographicSubdivision"}
        },
        {
          "when": "$b & $t & i1=0",
          "inherit-match": "$b & $t & i1=2"
        },
        {
          "when": "$t & i1=2",
          "include": ["agentdataOrganization", "titledetails1xx7xx"],
          "aboutType": "Work",
          "pendingResources": {
            "_:work": {"addLink": "hasVersion", "resourceType": "Work", "embedded": false},
            "_:contribution": {
              "about": "_:work",
              "link": "contribution",
              "resourceType": "PrimaryContribution",
              "embedded": true
            },
            "_:agent": {"about": "_:contribution", "link": "agent", "resourceType": "Organization", "embedded": false},
            "_:place": {"about": "_:agent", "addLink": "place", "resourceType": "Place"}
          },
          "$i": {"about": "_:work", "addLink": "relation", "resourceType": "Role", "property": "label", "TODO": "or similar ('forskningsbiblioteksform')"},
          "$t": {"about": "_:work", "property": "title"},
          "$v": {"about": "_:work", "property": "marc:formSubdivision"},
          "$w": {"about": "_:work", "property": "marc:controlSubfield"},
          "$x": {"about": "_:work", "property": "marc:generalSubdivision"},
          "$y": {"about": "_:work", "property": "marc:chronologicalSubdivision"},
          "$z": {"about": "_:work", "property": "marc:geographicSubdivision"}
        },
        {
          "when": "$t & i1=1",
          "include": ["agentdataOrganization", "titledetails1xx7xx"],
          "aboutType": "Work",
          "pendingResources": {
            "_:work": {"addLink": "hasVersion", "resourceType": "Work", "embedded": false},
            "_:contribution": {
              "about": "_:work",
              "link": "contribution",
              "resourceType": "PrimaryContribution",
              "embedded": true
            },
            "_:agent": {"about": "_:contribution", "link": "agent", "resourceType": "Jurisdiction", "embedded": false},
            "_:place": {"about": "_:agent", "addLink": "place", "resourceType": "Place"}
          },
          "$i": {"about": "_:work", "addLink": "relation", "resourceType": "Role", "property": "label", "TODO": "or similar ('forskningsbiblioteksform')"},
          "$t": {"about": "_:work", "property": "title"},
          "$v": {"about": "_:work", "property": "marc:formSubdivision"},
          "$w": {"about": "_:work", "property": "marc:controlSubfield"},
          "$x": {"about": "_:work", "property": "marc:generalSubdivision"},
          "$y": {"about": "_:work", "property": "marc:chronologicalSubdivision"},
          "$z": {"about": "_:work", "property": "marc:geographicSubdivision"}
        },
        {
          "when": "$t & i1=0",
          "inherit-match": "$t & i1=2"
        },
        {
          "when": "$b & i1=2",
          "pendingResources": {
            "_:agent": {"link": "exactMatch", "resourceType": "Organization"},
            "_:isPartOf": {"about": "_:agent", "link": "isPartOf", "resourceType": "Organization"},
            "_:place": {"about": "_:agent", "addLink": "place", "resourceType": "Place"}
          },
          "include": "agentdataOrganizationSubUnit",
          "aboutType": "Organization",
          "embedded": true,
          "TODO:alternative $a": {"addProperty": "altLabel"},
          "$i": {"addLink": "relation", "resourceType": "Role", "property": "label", "TODO": "or similar ('forskningsbiblioteksform')"},
          "TODO:$d": {"TODO": "if same as 100.$d (plus drop similar duplicate splitValueProperties)"},
          "$v": {"about": "_:agent", "property": "marc:formSubdivision"},
          "$w": {"about": "_:agent", "property": "marc:controlSubfield"},
          "$x": {"about": "_:agent", "property": "marc:generalSubdivision"},
          "$y": {"about": "_:agent", "property": "marc:chronologicalSubdivision"},
          "$z": {"about": "_:agent", "property": "marc:geographicSubdivision"}
        },
        {
          "when": "$b & i1=1",
          "pendingResources": {
            "_:agent": {"link": "exactMatch", "resourceType": "Jurisdiction"},
            "_:isPartOf": {"about": "_:agent", "link": "isPartOf", "resourceType": "Jurisdiction"},
            "_:place": {"about": "_:agent", "addLink": "place", "resourceType": "Place"}
          },
          "include": "agentdataOrganizationSubUnit",
          "aboutType": "Jurisdiction",
          "embedded": true,
          "TODO:alternative $a": {"addProperty": "altLabel"},
          "$i": {"addLink": "relation", "resourceType": "Role", "property": "label", "TODO": "or similar ('forskningsbiblioteksform')"},
          "TODO:$d": {"TODO": "if same as 100.$d (plus drop similar duplicate splitValueProperties)"},
          "$v": {"about": "_:agent", "property": "marc:formSubdivision"},
          "$w": {"about": "_:agent", "property": "marc:controlSubfield"},
          "$x": {"about": "_:agent", "property": "marc:generalSubdivision"},
          "$y": {"about": "_:agent", "property": "marc:chronologicalSubdivision"},
          "$z": {"about": "_:agent", "property": "marc:geographicSubdivision"}
        },
        {
          "when": "$b & i1=0",
          "inherit-match": "$b & i1=2"
        },
        {
          "when": "i1=0 | i1=2",
          "pendingResources": {
            "_:agent": {"link": "exactMatch", "resourceType": "Organization"}
          },
          "include": "agentdataOrganization",
          "aboutType": "Organization",
          "embedded": true,
          "TODO:alternative $a": {"addProperty": "altLabel"},
          "$i": {"addLink": "relation", "resourceType": "Role", "property": "label", "TODO": "or similar ('forskningsbiblioteksform')"},
          "TODO:$d": {"TODO": "if same as 100.$d (plus drop similar duplicate splitValueProperties)"},
          "$v": {"about": "_:agent", "property": "marc:formSubdivision"},
          "$w": {"about": "_:agent", "property": "marc:controlSubfield"},
          "$x": {"about": "_:agent", "property": "marc:generalSubdivision"},
          "$y": {"about": "_:agent", "property": "marc:chronologicalSubdivision"},
          "$z": {"about": "_:agent", "property": "marc:geographicSubdivision"}
        },
        {
          "when": "i1=1",
          "pendingResources": {
            "_:agent": {"link": "exactMatch", "resourceType": "Jurisdiction"}
          },
          "include": "agentdataOrganization",
          "aboutType": "Jurisdiction",
          "embedded": true,
          "TODO:alternative $a": {"addProperty": "altLabel"},
          "$i": {"addLink": "relation", "resourceType": "Role", "property": "label", "TODO": "or similar ('forskningsbiblioteksform')"},
          "TODO:$d": {"TODO": "if same as 100.$d (plus drop similar duplicate splitValueProperties)"},
          "$v": {"about": "_:agent", "property": "marc:formSubdivision"},
          "$w": {"about": "_:agent", "property": "marc:controlSubfield"},
          "$x": {"about": "_:agent", "property": "marc:generalSubdivision"},
          "$y": {"about": "_:agent", "property": "marc:chronologicalSubdivision"},
          "$z": {"about": "_:agent", "property": "marc:geographicSubdivision"}
        },
        {
          "when": "$t",
          "inherit-match": "$t & i1=2"
        },
        {
          "when": null,
          "pendingResources": {
            "_:agent": {"link": "exactMatch", "resourceType": "Organization"}
          },
          "include": "agentdataOrganization",
          "aboutType": "Organization",
          "embedded": true,
          "TODO:alternative $a": {"addProperty": "altLabel"},
          "$i": {"addLink": "relation", "resourceType": "Role", "property": "label", "TODO": "or similar ('forskningsbiblioteksform')"},
          "TODO:$d": {"TODO": "if same as 100.$d (plus drop similar duplicate splitValueProperties)"},
          "$v": {"about": "_:agent", "property": "marc:formSubdivision"},
          "$w": {"about": "_:agent", "property": "marc:controlSubfield"},
          "$x": {"about": "_:agent", "property": "marc:generalSubdivision"},
          "$y": {"about": "_:agent", "property": "marc:chronologicalSubdivision"},
          "$z": {"about": "_:agent", "property": "marc:geographicSubdivision"}
        }
      ],
      "$h": {"ignored": true},
      "$n": {"about": "_:agent", "addProperty": "partNumber", "punctuationChars": ","},
      "$e": {"about": "_:contribution", "addLink": "role", "resourceType": "Role", "property": "label"},
      "$4": {"about": "_:contribution", "addLink": "role", "resourceType": "Role", "property": "code", "uriTemplate": "{code}", "TODO:mapping": "relatorCode"},
      "_spec": [
        {
          "source": {
            "410": {"ind1": "1", "ind2": " ", "subfields": [
              {"i": "Franska:"},
              {"a": "Suède."},
              {"b": "Direction nationale de la santé et des affaires sociales"}
            ]}},
          "result": {
            "mainEntity": {
              "@type": "Jurisdiction",
              "exactMatch": {
                "@type": "Jurisdiction",
                "marc:subordinateUnit": ["Direction nationale de la santé et des affaires sociales"],
                "isPartOf": {
                  "@type": "Jurisdiction",
                  "name": "Suède."
                }
              },
              "relation": [{
                "@type": "Role",
                "label": "Franska:"
              }]
            }
          }
        },
        {
          "source": {
            "410": {"ind1": "1", "ind2": " ", "subfields": [
              {"a": "Venezuela"},
              {"t": "Amendment of exchange agreement no. 2"}
            ]}},
          "normalized": {
            "410": {"ind1": "1", "ind2": " ", "subfields": [
              {"t": "Amendment of exchange agreement no. 2"},
              {"a": "Venezuela"}
            ]}},
          "result": {
            "mainEntity": {
              "@type": "Work",
              "hasVersion": [
                {
                  "@type": "Work",
                  "title": "Amendment of exchange agreement no. 2",
                  "contribution": {
                    "@type": "PrimaryContribution",
                    "agent": {"@type": "Jurisdiction", "name": "Venezuela"}
                  }
                }
              ]
            }
          }
        },
        {
          "source": {
            "410": {"ind1": "2", "ind2": " ", "subfields": [
              {"a": "Museum of Northern Arizona"},
              {"t": "Biology research report"}
            ]}},
          "normalized": {
            "410": {"ind1": "2", "ind2": " ", "subfields": [
              {"t": "Biology research report"},
              {"a": "Museum of Northern Arizona"}
            ]}},
          "result": {
            "mainEntity": {
              "@type": "Work",
              "hasVersion": [
                {
                  "@type": "Work",
                  "title": "Biology research report",
                  "contribution": {
                    "@type": "PrimaryContribution",
                    "agent": {"@type": "Organization", "name": "Museum of Northern Arizona"}
                  }
                }
              ]
            }
          }
        },
        {
          "source": {
            "410": {"ind1": "0", "ind2": " ", "subfields": [
              {"a": "Museum of Northern Arizona"},
              {"t": "Biology research report"}
            ]}},
          "normalized": {
            "410": {"ind1": "2", "ind2": " ", "subfields": [
              {"t": "Biology research report"},
              {"a": "Museum of Northern Arizona"}
            ]}},
          "result": {
            "mainEntity": {
              "@type": "Work",
              "hasVersion": [
                {
                  "@type": "Work",
                  "title": "Biology research report",
                  "contribution": {
                    "@type": "PrimaryContribution",
                    "agent": {"@type": "Organization", "name": "Museum of Northern Arizona"}
                  }
                }
              ]
            }
          }
        },
        {
          "source": {
            "410": {"ind1": " ", "ind2": " ", "subfields": [
              {"a": "Museum of Northern Arizona"},
              {"t": "Biology research report"}
            ]}},
          "normalized": {
            "410": {"ind1": "2", "ind2": " ", "subfields": [
              {"t": "Biology research report"},
              {"a": "Museum of Northern Arizona"}
            ]}},
          "result": {
            "mainEntity": {
              "@type": "Work",
              "hasVersion": [
                {
                  "@type": "Work",
                  "title": "Biology research report",
                  "contribution": {
                    "@type": "PrimaryContribution",
                    "agent": {"@type": "Organization", "name": "Museum of Northern Arizona"}
                  }
                }
              ]
            }
          }
        },
        {
          "source": {
            "410": {"ind1": "2", "ind2": " ", "subfields": [
              {"a": "Museum of Northern Arizona"},
              {"b": "Subunit part of name"},
              {"t": "Biology research report"}
            ]}},
          "result": {
            "mainEntity": {
              "@type": "Work",
              "hasVersion": [
                {
                  "@type": "Work",
                  "title": "Biology research report",
                  "contribution": {
                    "@type": "PrimaryContribution",
                    "agent": {
                      "@type": "Organization",
                      "isPartOf": {
                        "@type": "Jurisdiction",
                        "name": "Museum of Northern Arizona"
                      },
                      "marc:subordinateUnit": ["Subunit part of name"]
                    }
                  }
                }
              ]
            }
          }
        },
        {
          "source": {
            "410": {"ind1": "1", "ind2": " ", "subfields": [
              {"a": "Honduras"},
              {"b": "Estudios Territoriales, Oficina de"}
            ]}},
          "result": {
            "mainEntity": {
              "@type": "Jurisdiction",
              "exactMatch": {
                "@type": "Jurisdiction",
                "marc:subordinateUnit": ["Estudios Territoriales, Oficina de"],
                "isPartOf": {
                  "@type": "Jurisdiction",
                  "name": "Honduras"
                }
              }
            }
          }
        },
        {
          "source": {
            "410": {"ind1": "2", "ind2": " ", "subfields": [
              {"a": "Europeiska unionen."},
              {"b": "Europaparlamentet"}
            ]}},
          "result": {
            "mainEntity": {
              "@type": "Organization",
              "exactMatch": {
                "@type": "Organization",
                "marc:subordinateUnit": ["Europaparlamentet"],
                "isPartOf": {
                  "@type": "Organization",
                  "name": "Europeiska unionen."
                }
              }
            }
          }
        },
        {
          "source": {
            "410": {"ind1": "2", "ind2": " ", "subfields": [
              {"a": "United Nations"},
              {"b": "General Assembly"},
              {"b": "Special Session"},
              {"n": "(13 : "},
              {"d": "1986)."},
              {"b": "Preparatory Committee of the Whole"}
            ]}},
          "normalized": {
            "410": {"ind1": "2", "ind2": " ", "subfields": [
              {"a": "United Nations"},
              {"b": "General Assembly"},
              {"b": "Special Session"},
              {"b": "Preparatory Committee of the Whole"},
              {"d": "1986)."},
              {"n": "(13 :"}
            ]}},
          "result": {
            "mainEntity": {
              "@type": "Organization",
              "exactMatch": {
                "@type": "Organization",
                "marc:subordinateUnit": ["General Assembly", "Special Session", "Preparatory Committee of the Whole"],
                "partNumber": ["(13 :"],
                "date": ["1986)."],
                "isPartOf": {
                  "@type": "Organization",
                  "name": "United Nations"
                }
              }
            }
          }
        },
        {
          "source": [
            {"410": {"ind1": "2", "ind2": " ", "subfields": [{"a": "CISNU"}]}},
            {"410": {"ind1": "2", "ind2": " ", "subfields": [{"w": "nnaa"}, {"a": "Conföderation Iranischer Studenten"}]}}
          ],
          "FIXME:revert-result": {
            "mainEntity": {
              "@type": "Organization",
              "exactMatch": [
                {
                  "@type": "Organization",
                  "name": "CISNU"
                },
                {
                  "@type": "Organization",
                  "name": "Conföderation Iranischer Studenten",
                  "marc:controlSubfield": "nnaa"
                }
              ]
            }
          }
        }
      ]
    },
    "411": {
      "i1": {"marcDefault": "2"},
      "TODO:isPartOf": "marc:subordinateUnit",
      "subfieldOrder": "w i a n d c e g j 4 t n s l k f v x y z",
      "match": [
        {
          "when": "$t",
          "include": ["agentdataMeeting", "titledetails1xx7xx"],
          "aboutType": "Work",
          "pendingResources": {
            "_:work": {"addLink": "hasVersion", "resourceType": "Work", "embedded": false},
            "_:contribution": {
              "about": "_:work",
              "link": "contribution",
              "resourceType": "PrimaryContribution",
              "embedded": true
            },
            "_:agent": {"about": "_:contribution", "link": "agent", "resourceType": "Meeting", "embedded": false},
            "_:place": {"about": "_:agent", "addLink": "place", "resourceType": "Place"}
          },
          "$i": {"about": "_:work", "addLink": "relation", "resourceType": "Role", "property": "label", "TODO": "or similar ('forskningsbiblioteksform')"},
          "$t": {"about": "_:work", "property": "title"},
          "$v": {"about": "_:work", "property": "marc:formSubdivision"},
          "$w": {"about": "_:work", "property": "marc:controlSubfield"},
          "$x": {"about": "_:work", "property": "marc:generalSubdivision"},
          "$y": {"about": "_:work", "property": "marc:chronologicalSubdivision"},
          "$z": {"about": "_:work", "property": "marc:geographicSubdivision"}
        },
        {
          "when": null,
          "pendingResources": {
            "_:agent": {"link": "exactMatch", "resourceType": "Meeting"},
            "_:place": {"about": "_:agent", "addLink": "place", "resourceType": "Place"}
          },
          "include": "agentdataMeeting",
          "aboutType": "Meeting",
          "embedded": true,
          "TODO:alternative $a": {"addProperty": "altLabel"},
          "$i": {"addLink": "relation", "resourceType": "Role", "property": "label", "TODO": "or similar ('forskningsbiblioteksform')"},
          "TODO:$d": {"TODO": "if same as 100.$d (plus drop similar duplicate splitValueProperties)"},
          "$v": {"about": "_:agent", "property": "marc:formSubdivision"},
          "$w": {"about": "_:agent", "property": "marc:controlSubfield"},
          "$x": {"about": "_:agent", "property": "marc:generalSubdivision"},
          "$y": {"about": "_:agent", "property": "marc:chronologicalSubdivision"},
          "$z": {"about": "_:agent", "property": "marc:geographicSubdivision"}
        }
      ],
      "$h": {"ignored": true},
      "$n": {"about": "_:agent", "addProperty": "partNumber", "punctuationChars": ","},
      "$j": {"about": "_:contribution", "addLink": "role", "resourceType": "Role", "property": "label"},
      "$4": {"about": "_:contribution", "addLink": "role", "resourceType": "Role", "property": "code", "uriTemplate": "{code}", "TODO:mapping": "relatorCode"},
      "_spec": [
        {
          "source": {
            "411": {"ind1": "1", "ind2": " ", "subfields": [
              {"a": "Carlsberg Expedition to Phoenicia"},
              {"d": "(1958-1959)."},
              {"t": "Publications of the Carlsberg Expedition to Phoenicia"}
            ]}},
          "normalized": {
            "411": {"ind1": "2", "ind2": " ", "subfields": [
              {"t": "Publications of the Carlsberg Expedition to Phoenicia"},
              {"a": "Carlsberg Expedition to Phoenicia"},
              {"d": "(1958-1959)."}
            ]}},
          "result": {
            "mainEntity": {
              "@type": "Work",
              "hasVersion": [
                {
                  "@type": "Work",
                  "title": "Publications of the Carlsberg Expedition to Phoenicia",
                  "contribution": {
                    "@type": "PrimaryContribution",
                    "agent": {"@type": "Meeting", "name": "Carlsberg Expedition to Phoenicia", "date": ["(1958-1959)."]}
                  }
                }
              ]
            }
          }
        },
        {
          "source": {
            "411": {"ind1": "2", "ind2": " ", "subfields": [
              {"a": "International Population Conference"},
              {"d": "(1959 :"},
              {"c": "Vienna, Austria)."},
              {"e": "Arbeitsausschuss des Kongresses"}
            ]}},
          "normalized": {
            "411": {"ind1": "2", "ind2": " ", "subfields": [
              {"c": "Vienna, Austria)."},
              {"a": "International Population Conference"},
              {"d": "(1959 :"},
              {"e": "Arbeitsausschuss des Kongresses"}
            ]}},
          "result": {
            "mainEntity": {
              "@type": "Meeting",
              "exactMatch": {
                "@type": "Meeting",
                "name": "International Population Conference",
                "date": ["(1959 :"],
                "marc:subordinateUnit": ["Arbeitsausschuss des Kongresses"],
                "place": [{
                  "@type": "Place",
                  "label": "Vienna, Austria)."
                }]
              }
            }
          }
        }
      ]
    },
    "430": {
      "ignored": true,
      "TODO": "alternativeForm a Work (like a structured altLabel)"
    },
    "447": {"ignored": true, "NOTE:record-count": 0},
    "448": {},
    "450": {
      "$a": {"addProperty": "altLabel"},
      "match": [
        {
          "when": "$x",
          "addLink": "replaces",
          "resourceType": "Topic",
          "uriTemplate": "https://id.kb.se/term/sao/{termComponentList.prefLabel*}",
          "$a": {"addLink": "termComponentList",  "uriTemplate": "https://id.kb.se/term/sao/{_}", "property": "prefLabel"},
          "$x": {"addLink": "termComponentList",  "property": "prefLabel"}
        }
      ],
      "TODO": "whatIs w||e"
    },
    "451": {},
    "455": {"inherit": "450"},
    "462": {"ignored": true, "NOTE:record-count": 0},
    "480": {},
    "481": {"ignored": true, "NOTE:record-count": 1},
    "482": {"ignored": true, "NOTE:record-count": 0},
    "485": {},

    "500": {
      "TODO:remnants-of-inherit": "bib:100",
      "TODO": "this is really a link to other auth post..",
      "NOTE": "not really though - see 100",
      "match": [
        {
          "when": "$t & i1=0",
          "include": ["agentdataPerson", "titledetails1xx7xx"],
          "aboutType": "Work",
          "pendingResources": {
            "_:work": {"addLink": "relatedTo", "resourceType": "Work", "embedded": false},
            "_:title": {
              "about": "_:work", "addLink": "hasTitle", "resourceType": "Title",
              "embedded": true
            },
            "_:contribution": {
              "about": "_:work",
              "link": "contribution",
              "resourceType": "PrimaryContribution",
              "embedded": true
            },
            "_:agent": {"about": "_:contribution", "link": "agent", "resourceType": "Person", "embedded": false}
          },
          "$i": {"about": "_:work", "addLink": "relation", "resourceType": "Role", "property": "label", "TODO": "or similar ('forskningsbiblioteksform')"},
          "$t": {"about": "_:title", "property": "mainTitle"},
          "$v": {"about": "_:work", "property": "marc:formSubdivision"},
          "$w": {"about": "_:work", "property": "marc:controlSubfield"},
          "$x": {"about": "_:work", "property": "marc:generalSubdivision"},
          "$y": {"about": "_:work", "property": "marc:chronologicalSubdivision"},
          "$z": {"about": "_:work", "property": "marc:geographicSubdivision"},
          "$0": {"about": "_:work", "addLink": "identifiedBy", "property": "value"}
        },
        {
          "when": "$t & i1=1",
          "include": ["agentdataNameOfPerson", "titledetails1xx7xx"],
          "aboutType": "Work",
          "pendingResources": {
            "_:work": {"addLink": "relatedTo", "resourceType": "Work", "embedded": false},
            "_:title": {
              "about": "_:work", "addLink": "hasTitle", "resourceType": "Title",
              "embedded": true
            },
            "_:contribution": {
              "about": "_:work",
              "link": "contribution",
              "resourceType": "PrimaryContribution",
              "embedded": true
            },
            "_:agent": {"about": "_:contribution", "link": "agent", "resourceType": "Person", "embedded": false}
          },
          "$i": {"about": "_:work", "addLink": "relation", "resourceType": "Role", "property": "label", "TODO": "or similar ('forskningsbiblioteksform')"},
          "$t": {"about": "_:title", "property": "mainTitle"},
          "$v": {"about": "_:work", "property": "marc:formSubdivision"},
          "$w": {"about": "_:work", "property": "marc:controlSubfield"},
          "$x": {"about": "_:work", "property": "marc:generalSubdivision"},
          "$y": {"about": "_:work", "property": "marc:chronologicalSubdivision"},
          "$z": {"about": "_:work", "property": "marc:geographicSubdivision"},
          "$0": {"about": "_:work", "addLink": "identifiedBy", "property": "value"}
        },
        {
          "when": "$t & i1=3",
          "include": ["agentdataFamily", "titledetails1xx7xx"],
          "aboutType": "Work",
          "pendingResources": {
            "_:work": {"addLink": "relatedTo", "resourceType": "Work", "embedded": false},
            "_:title": {
              "about": "_:work", "addLink": "hasTitle", "resourceType": "Title",
              "embedded": true
            },
            "_:contribution": {
              "about": "_:work",
              "link": "contribution",
              "resourceType": "PrimaryContribution",
              "embedded": true
            },
            "_:agent": {"about": "_:contribution", "link": "agent", "resourceType": "Family", "embedded": false}
          },
          "$i": {"about": "_:work", "addLink": "relation", "resourceType": "Role", "property": "label", "TODO": "or similar ('forskningsbiblioteksform')"},
          "$t": {"about": "_:title", "property": "mainTitle"},
          "$v": {"about": "_:work", "property": "marc:formSubdivision"},
          "$w": {"about": "_:work", "property": "marc:controlSubfield"},
          "$x": {"about": "_:work", "property": "marc:generalSubdivision"},
          "$y": {"about": "_:work", "property": "marc:chronologicalSubdivision"},
          "$z": {"about": "_:work", "property": "marc:geographicSubdivision"},
          "$0": {"about": "_:work", "addLink": "identifiedBy", "property": "value"}
        },
        {
          "when": "$t",
          "include": ["agentdataNameOfPerson", "titledetails1xx7xx"],
          "aboutType": "Work",
          "pendingResources": {
            "_:work": {"addLink": "relatedTo", "resourceType": "Work", "embedded": false},
            "_:title": {
              "about": "_:work", "addLink": "hasTitle", "resourceType": "Title",
              "embedded": true
            },
            "_:contribution": {
              "about": "_:work",
              "link": "contribution",
              "resourceType": "PrimaryContribution",
              "embedded": true
            },
            "_:agent": {"about": "_:contribution", "link": "agent", "resourceType": "Person", "embedded": false}
          },
          "$i": {"about": "_:work", "addLink": "relation", "resourceType": "Role", "property": "label", "TODO": "or similar ('forskningsbiblioteksform')"},
          "$t": {"about": "_:title", "property": "mainTitle"},
          "$v": {"about": "_:work", "property": "marc:formSubdivision"},
          "$w": {"about": "_:work", "property": "marc:controlSubfield"},
          "$x": {"about": "_:work", "property": "marc:generalSubdivision"},
          "$y": {"about": "_:work", "property": "marc:chronologicalSubdivision"},
          "$z": {"about": "_:work", "property": "marc:geographicSubdivision"},
          "$0": {"about": "_:work", "addLink": "identifiedBy", "property": "value"}
        },
        {
          "when": "i1=0",
          "pendingResources": {
            "_:agent": {"link": "hasPersona", "resourceType": "Person"}
          },
          "include": "agentdataPerson",
          "aboutType": "Person",
          "embedded": true,
          "TODO:alternative $a": {"addProperty": "altLabel"},
          "$i": {"addLink": "relation", "resourceType": "Role", "property": "label"},
          "$v": {"about": "_:agent", "property": "marc:formSubdivision"},
          "$w": {"about": "_:agent", "property": "marc:controlSubfield"},
          "$x": {"about": "_:agent", "property": "marc:generalSubdivision"},
          "$y": {"about": "_:agent", "property": "marc:chronologicalSubdivision"},
          "$z": {"about": "_:agent", "property": "marc:geographicSubdivision"},
          "$0": {"about": "_:agent", "addLink": "identifiedBy", "property": "value"}
        },
        {
          "when": "i1=1",
          "pendingResources": {
            "_:agent": {"link": "hasPersona", "resourceType": "Person"}
          },
          "include": "agentdataNameOfPerson",
          "aboutType": "Person",
          "embedded": true,
          "TODO:alternative $a": {"addProperty": "altLabel"},
          "$i": {"addLink": "relation", "resourceType": "Role", "property": "label"},
          "$v": {"about": "_:agent", "property": "marc:formSubdivision"},
          "$w": {"about": "_:agent", "property": "marc:controlSubfield"},
          "$x": {"about": "_:agent", "property": "marc:generalSubdivision"},
          "$y": {"about": "_:agent", "property": "marc:chronologicalSubdivision"},
          "$z": {"about": "_:agent", "property": "marc:geographicSubdivision"},
          "$0": {"about": "_:agent", "addLink": "identifiedBy", "property": "value"}
        },
        {
          "when": "i1=3",
          "pendingResources": {
            "_:agent": {"link": "hasPersona", "resourceType": "Family"}
          },
          "include": "agentdataFamily",
          "aboutType": "Family",
          "embedded": true,
          "TODO:alternative $a": {"addProperty": "altLabel"},
          "$i": {"addLink": "relation", "resourceType": "Role", "property": "label"},
          "$v": {"about": "_:agent", "property": "marc:formSubdivision"},
          "$w": {"about": "_:agent", "property": "marc:controlSubfield"},
          "$x": {"about": "_:agent", "property": "marc:generalSubdivision"},
          "$y": {"about": "_:agent", "property": "marc:chronologicalSubdivision"},
          "$z": {"about": "_:agent", "property": "marc:geographicSubdivision"},
          "$0": {"about": "_:agent", "addLink": "identifiedBy", "property": "value"}
        },
        {
          "when": null,
          "pendingResources": {
            "_:agent": {"link": "hasPersona", "resourceType": "Person"}
          },
          "include": "agentdataNameOfPerson",
          "aboutType": "Person",
          "embedded": true,
          "TODO:alternative $a": {"addProperty": "altLabel"},
          "$i": {"addLink": "relation", "resourceType": "Role", "property": "label"},
          "$v": {"about": "_:agent", "property": "marc:formSubdivision"},
          "$w": {"about": "_:agent", "property": "marc:controlSubfield"},
          "$x": {"about": "_:agent", "property": "marc:generalSubdivision"},
          "$y": {"about": "_:agent", "property": "marc:chronologicalSubdivision"},
          "$z": {"about": "_:agent", "property": "marc:geographicSubdivision"},
          "$0": {"about": "_:agent", "addLink": "identifiedBy", "property": "value"}
        }
      ],
      "FIXME:subfieldOrder": "Not working correctly. Have added 'normalized' just to make the revert pass",
      "subfieldOrder": "w i a b c q d j e 4 t g m n p r s l k f o v x y z",
      "$h": {"ignored": true},
      "$e": {"about": "_:contribution", "addLink": "role", "resourceType": "Role", "property": "label"},
      "$4": {"about": "_:contribution", "addLink": "role", "resourceType": "Role", "property": "code", "uriTemplate": "{code}", "TODO:mapping": "relatorCode"},
      "_spec": [
        {
          "source": {
            "500": {"ind1": "3", "ind2": " ", "subfields": [
              {"a": "Horn Family"}
            ]}},
          "result": {
            "mainEntity": {
              "@type": "Family",
              "hasPersona": {
                "@type": "Family",
                "name": "Horn Family"
              }
            }
          }
        },
        {
          "source": {
            "500": {"ind1": "1", "ind2": " ", "subfields": [
              {"a": "Oats, Joyce Carol"},
              {"d": "1938-"}
            ]}},
          "result": {
            "mainEntity": {
              "@type": "Person",
              "hasPersona": {
                "@type": "Person",
                "familyName": "Oats",
                "givenName": "Joyce Carol",
                "lifeSpan": "1938-"
              }
            }
          }
        },
        {
          "source": {
            "500": {"ind1": " ", "ind2": " ", "subfields": [
              {"a": "Lindgren, Astrid"},
              {"d": "1907-2002"},
              {"t": "Lillebror och Karlsson på taket"}
            ]}},
          "normalized": {
            "500": {"ind1": "1", "ind2": " ", "subfields": [
              {"t": "Lillebror och Karlsson på taket"}  ,
              {"a": "Lindgren, Astrid"},
              {"d": "1907-2002"}
            ]}},
          "result": {
            "mainEntity": {
              "@type": "Work",
              "relatedTo": [
                {
                  "@type": "Work",
                  "hasTitle": [{
                    "@type": "Title",
                    "mainTitle": "Lillebror och Karlsson på taket"
                  }],
                  "contribution": {
                    "@type": "PrimaryContribution",
                    "agent": {
                      "@type": "Person",
                      "familyName": "Lindgren",
                      "givenName": "Astrid",
                      "lifeSpan": "1907-2002"
                    }
                  }
                }
              ]
            }
          }
        },
        {
          "source": {
            "500": {"ind1": "1", "ind2": " ", "subfields": [
              {"a": "Fauré, Gabriel,"},
              {"d": "1845-1924."},
              {"t": "Ballades,"},
              {"m": "piano"},
              {"n": "op. 19"}
            ]}},
          "normalized": {
            "500": {"ind1": "1", "ind2": " ", "subfields": [
              {"t": "Ballades,"},
              {"n": "op. 19"},
              {"a": "Fauré, Gabriel"},
              {"d": "1845-1924."},
              {"m": "piano"}
            ]}},
          "result": {
            "mainEntity": {
              "@type": "Work",
              "relatedTo": [{
                "@type": "Work",
                "contribution": {
                  "@type": "PrimaryContribution",
                  "agent": {
                    "@type": "Person",
                    "familyName": "Fauré",
                    "givenName": "Gabriel",
                    "lifeSpan": "1845-1924."
                  }
                },
                "hasTitle": [{
                  "@type": "Title",
                  "mainTitle": "Ballades,",
                  "partNumber": ["op. 19"]
                }],
                "musicMedium": ["piano"]
              }]
            }
          }
        },
        {
          "source": [
            {"500": {"ind1": "1", "ind2": " ", "subfields": [{"a": "Ekegren, Staffan,"}, {"d": "1947-"}]}},
            {"500": {"ind1": "1", "ind2": " ", "subfields": [{"a": "Lundberg, Sten,"}, {"d": "1957-"}]}},
            {"500": {"ind1": "1", "ind2": " ", "subfields": [{"a": "Persson, Lasse,"}, {"d": "1957-"}]}},
            {"500": {"ind1": "1", "ind2": " ", "subfields": [{"a": "Thor, Clas,"}, {"d": "1951-"}]}},
            {"500": {"ind1": "1", "ind2": " ", "subfields": [{"a": "Westerborn, Magnus,"}, {"d": "1953-"}]}}
          ],
          "FIXME:revert-result": {
            "mainEntity": {
              "@type": "Person",
              "hasPersona": [
                {"@type": "Person", "familyName": "Ekegren", "givenName": "Staffan", "lifeSpan": "1947-"},
                {"@type": "Person", "familyName": "Lundberg", "givenName": "Sten", "lifeSpan": "1957-"},
                {"@type": "Person", "familyName": "Persson", "givenName": "Lasse", "lifeSpan": "1957-"},
                {"@type": "Person", "familyName": "Thor", "givenName": "Clas", "lifeSpan": "1951-"},
                {"@type": "Person", "familyName": "Westerborn", "givenName": "Magnus", "lifeSpan": "1953-"}
              ]
            }
          }
        }
      ]
    },
    "510": {
      "NOTE": "mads relatedAuthority?",
      "match": [
        {
          "when": "$b & $t & i1=2",
          "include": ["agentdataOrganizationSubUnit", "titledetails1xx7xx"],
          "aboutType": "Work",
          "pendingResources": {
            "_:work": {"addLink": "relatedTo", "resourceType": "Work", "embedded": false},
            "_:contribution": {
              "about": "_:work",
              "link": "contribution",
              "resourceType": "PrimaryContribution",
              "embedded": true
            },
            "_:agent": {"about": "_:contribution", "link": "agent", "resourceType": "Organization", "embedded": false},
            "_:isPartOf": {"about": "_:agent", "link": "isPartOf", "resourceType": "Jurisdiction"},
            "_:place": {"about": "_:agent", "addLink": "place", "resourceType": "Place"}
          },
          "$i": {"about": "_:work", "addLink": "relation", "resourceType": "Role", "property": "label", "TODO": "or similar ('forskningsbiblioteksform')"},
          "$t": {"about": "_:work", "property": "title"},
          "$v": {"about": "_:work", "property": "marc:formSubdivision"},
          "$w": {"about": "_:work", "property": "marc:controlSubfield"},
          "$x": {"about": "_:work", "property": "marc:generalSubdivision"},
          "$y": {"about": "_:work", "property": "marc:chronologicalSubdivision"},
          "$z": {"about": "_:work", "property": "marc:geographicSubdivision"},
          "$0": {"about": "_:work", "addLink": "identifiedBy", "property": "value"}
        },
        {
          "when": "$b & $t & i1=1",
          "include": ["agentdataOrganizationSubUnit", "titledetails1xx7xx"],
          "aboutType": "Work",
          "pendingResources": {
            "_:work": {"addLink": "relatedTo", "resourceType": "Work", "embedded": false},
            "_:contribution": {
              "about": "_:work",
              "link": "contribution",
              "resourceType": "PrimaryContribution",
              "embedded": true
            },
            "_:agent": {"about": "_:contribution", "link": "agent", "resourceType": "Jurisdiction", "embedded": false},
            "_:isPartOf": {"about": "_:agent", "link": "isPartOf", "resourceType": "Jurisdiction"},
            "_:place": {"about": "_:agent", "addLink": "place", "resourceType": "Place"}
          },
          "$i": {"about": "_:work", "addLink": "relation", "resourceType": "Role", "property": "label", "TODO": "or similar ('forskningsbiblioteksform')"},
          "$t": {"about": "_:work", "property": "title"},
          "$v": {"about": "_:work", "property": "marc:formSubdivision"},
          "$w": {"about": "_:work", "property": "marc:controlSubfield"},
          "$x": {"about": "_:work", "property": "marc:generalSubdivision"},
          "$y": {"about": "_:work", "property": "marc:chronologicalSubdivision"},
          "$z": {"about": "_:work", "property": "marc:geographicSubdivision"},
          "$0": {"about": "_:work", "addLink": "identifiedBy", "property": "value"}
        },
        {
          "when": "$b & $t & i1=0",
          "inherit-match": "$b & $t & i1=2"
        },
        {
          "when": "$t & i1=2",
          "include": ["agentdataOrganization", "titledetails1xx7xx"],
          "aboutType": "Work",
          "pendingResources": {
            "_:work": {"addLink": "relatedTo", "resourceType": "Work", "embedded": false},
            "_:contribution": {
              "about": "_:work",
              "link": "contribution",
              "resourceType": "PrimaryContribution",
              "embedded": true
            },
            "_:agent": {"about": "_:contribution", "link": "agent", "resourceType": "Organization", "embedded": false},
            "_:place": {"about": "_:agent", "addLink": "place", "resourceType": "Place"}
          },
          "$i": {"about": "_:work", "addLink": "relation", "resourceType": "Role", "property": "label", "TODO": "or similar ('forskningsbiblioteksform')"},
          "$t": {"about": "_:work", "property": "title"},
          "$v": {"about": "_:work", "property": "marc:formSubdivision"},
          "$w": {"about": "_:work", "property": "marc:controlSubfield"},
          "$x": {"about": "_:work", "property": "marc:generalSubdivision"},
          "$y": {"about": "_:work", "property": "marc:chronologicalSubdivision"},
          "$z": {"about": "_:work", "property": "marc:geographicSubdivision"},
          "$0": {"about": "_:work", "addLink": "identifiedBy", "property": "value"}
        },
        {
          "when": "$t & i1=1",
          "include": ["agentdataOrganization", "titledetails1xx7xx"],
          "aboutType": "Work",
          "pendingResources": {
            "_:work": {"addLink": "relatedTo", "resourceType": "Work", "embedded": false},
            "_:contribution": {
              "about": "_:work",
              "link": "contribution",
              "resourceType": "PrimaryContribution",
              "embedded": true
            },
            "_:agent": {"about": "_:contribution", "link": "agent", "resourceType": "Jurisdiction", "embedded": false},
            "_:place": {"about": "_:agent", "addLink": "place", "resourceType": "Place"}
          },
          "$i": {"about": "_:work", "addLink": "relation", "resourceType": "Role", "property": "label", "TODO": "or similar ('forskningsbiblioteksform')"},
          "$t": {"about": "_:work", "property": "title"},
          "$v": {"about": "_:work", "property": "marc:formSubdivision"},
          "$w": {"about": "_:work", "property": "marc:controlSubfield"},
          "$x": {"about": "_:work", "property": "marc:generalSubdivision"},
          "$y": {"about": "_:work", "property": "marc:chronologicalSubdivision"},
          "$z": {"about": "_:work", "property": "marc:geographicSubdivision"},
          "$0": {"about": "_:work", "addLink": "identifiedBy", "property": "value"}
        },
        {
          "when": "$t & i1=0",
          "inherit-match": "$t & i1=2"
        },
        {
          "when": "$b & i1=2",
          "pendingResources": {
            "_:agent": {"addLink": "seeAlso", "resourceType": "Organization"},
            "_:isPartOf": {"about": "_:agent", "link": "isPartOf", "resourceType": "Organization"},
            "_:place": {"about": "_:agent", "addLink": "place", "resourceType": "Place"}
          },
          "include": "agentdataOrganizationSubUnit",
          "aboutType": "Organization",
          "embedded": true,
          "TODO:alternative $a": {"addProperty": "altLabel"},
          "$i": {"addLink": "relation", "resourceType": "Role", "property": "label", "TODO": "or similar ('forskningsbiblioteksform')"},
          "TODO:$d": {"TODO": "if same as 100.$d (plus drop similar duplicate splitValueProperties)"},
          "$v": {"about": "_:agent", "property": "marc:formSubdivision"},
          "$w": {"about": "_:agent", "property": "marc:controlSubfield"},
          "$x": {"about": "_:agent", "property": "marc:generalSubdivision"},
          "$y": {"about": "_:agent", "property": "marc:chronologicalSubdivision"},
          "$z": {"about": "_:agent", "property": "marc:geographicSubdivision"},
          "$0": {"about": "_:agent", "addLink": "identifiedBy", "property": "value"}
        },
        {
          "when": "$b & i1=1",
          "pendingResources": {
            "_:agent": {"addLink": "seeAlso", "resourceType": "Jurisdiction"},
            "_:isPartOf": {"about": "_:agent", "link": "isPartOf", "resourceType": "Jurisdiction"},
            "_:place": {"about": "_:agent", "addLink": "place", "resourceType": "Place"}
          },
          "include": "agentdataOrganizationSubUnit",
          "aboutType": "Jurisdiction",
          "embedded": true,
          "TODO:alternative $a": {"addProperty": "altLabel"},
          "$i": {"addLink": "relation", "resourceType": "Role", "property": "label", "TODO": "or similar ('forskningsbiblioteksform')"},
          "TODO:$d": {"TODO": "if same as 100.$d (plus drop similar duplicate splitValueProperties)"},
          "$v": {"about": "_:agent", "property": "marc:formSubdivision"},
          "$w": {"about": "_:agent", "property": "marc:controlSubfield"},
          "$x": {"about": "_:agent", "property": "marc:generalSubdivision"},
          "$y": {"about": "_:agent", "property": "marc:chronologicalSubdivision"},
          "$z": {"about": "_:agent", "property": "marc:geographicSubdivision"},
          "$0": {"about": "_:agent", "addLink": "identifiedBy", "property": "value"}
        },
        {
          "when": "$b & i1=0",
          "inherit-match": "$b & i1=2"
        },
        {
          "when": "i1=0 | i1=2",
          "pendingResources": {
            "_:agent": {"addLink": "seeAlso", "resourceType": "Organization"}
          },
          "include": "agentdataOrganization",
          "aboutType": "Organization",
          "embedded": true,
          "TODO:alternative $a": {"addProperty": "altLabel"},
          "$i": {"addLink": "relation", "resourceType": "Role", "property": "label", "TODO": "or similar ('forskningsbiblioteksform')"},
          "TODO:$d": {"TODO": "if same as 100.$d (plus drop similar duplicate splitValueProperties)"},
          "$v": {"about": "_:agent", "property": "marc:formSubdivision"},
          "$w": {"about": "_:agent", "property": "marc:controlSubfield"},
          "$x": {"about": "_:agent", "property": "marc:generalSubdivision"},
          "$y": {"about": "_:agent", "property": "marc:chronologicalSubdivision"},
          "$z": {"about": "_:agent", "property": "marc:geographicSubdivision"},
          "$0": {"about": "_:agent", "addLink": "identifiedBy", "property": "value"}
        },
        {
          "when": "i1=1",
          "pendingResources": {
            "_:agent": {"addLink": "seeAlso", "resourceType": "Jurisdiction"}
          },
          "include": "agentdataOrganization",
          "aboutType": "Jurisdiction",
          "embedded": true,
          "TODO:alternative $a": {"addProperty": "altLabel"},
          "$i": {"addLink": "relation", "resourceType": "Role", "property": "label", "TODO": "or similar ('forskningsbiblioteksform')"},
          "TODO:$d": {"TODO": "if same as 100.$d (plus drop similar duplicate splitValueProperties)"},
          "$v": {"about": "_:agent", "property": "marc:formSubdivision"},
          "$w": {"about": "_:agent", "property": "marc:controlSubfield"},
          "$x": {"about": "_:agent", "property": "marc:generalSubdivision"},
          "$y": {"about": "_:agent", "property": "marc:chronologicalSubdivision"},
          "$z": {"about": "_:agent", "property": "marc:geographicSubdivision"},
          "$0": {"about": "_:agent", "addLink": "identifiedBy", "property": "value"}
        },
        {
          "when": "$t",
          "inherit-match": "$t & i1=2"
        },
        {
          "when": null,
          "pendingResources": {
            "_:agent": {"addLink": "seeAlso", "resourceType": "Organization"}
          },
          "include": "agentdataOrganization",
          "aboutType": "Organization",
          "embedded": true,
          "TODO:alternative $a": {"addProperty": "altLabel"},
          "$i": {"addLink": "relation", "resourceType": "Role", "property": "label", "TODO": "or similar ('forskningsbiblioteksform')"},
          "TODO:$d": {"TODO": "if same as 100.$d (plus drop similar duplicate splitValueProperties)"},
          "$v": {"about": "_:agent", "property": "marc:formSubdivision"},
          "$w": {"about": "_:agent", "property": "marc:controlSubfield"},
          "$x": {"about": "_:agent", "property": "marc:generalSubdivision"},
          "$y": {"about": "_:agent", "property": "marc:chronologicalSubdivision"},
          "$z": {"about": "_:agent", "property": "marc:geographicSubdivision"},
          "$0": {"about": "_:agent", "addLink": "identifiedBy", "property": "value"}
        }
      ],
      "$h": {"ignored": true},
      "$n": {"about": "_:agent", "addProperty": "partNumber", "punctuationChars": ","},
      "$e": {"about": "_:contribution", "addLink": "role", "resourceType": "Role", "property": "label"},
      "$4": {"about": "_:contribution", "addLink": "role", "resourceType": "Role", "property": "code", "uriTemplate": "{code}", "TODO:mapping": "relatorCode"},
      "FIXME:subfieldOrder": "Not working correctly. Have added 'normalized' just to make the revert pass",
      "subfieldOrder": "w i a b c d g  e 4 t m n p r s l k f o v x y z",
      "_spec": [
        {
          "source": {
            "510": {"ind1": "2", "ind2": " ", "subfields": [
              {"w": "b"},
              {"a": "Oklahoma Council on Juvenile Delinquency"}
            ]}},
          "result": {
            "mainEntity": {
              "@type": "Organization",
              "seeAlso": [{
                "@type": "Organization",
                "name": "Oklahoma Council on Juvenile Delinquency",
                "marc:controlSubfield": "b"
              }]
            }
          }
        },
        {
          "source": {
            "510": {"ind1": "2", "ind2": " ", "subfields": [
              {"a": "Five Pieces (reportagegrupp)"}
            ]}},
          "result": {
            "mainEntity": {
              "@type": "Organization",
              "seeAlso": [{
                "@type": "Organization",
                "name": "Five Pieces (reportagegrupp)"}]
            }
          }
        },
        {
          "source": {
            "510": {"ind1": "1", "ind2": " ", "subfields": [
              {"w": "a"},
              {"a": "Maryland."},
              {"b": "Air Quality Programs"}
            ]}},
          "normalized": {
            "510": {"ind1": "1", "ind2": " ", "subfields": [
              {"a": "Maryland."},
              {"w": "a"},
              {"b": "Air Quality Programs"}
            ]}},
          "result": {
            "mainEntity": {
              "@type": "Jurisdiction",
              "seeAlso": [{
                "@type": "Jurisdiction",
                "marc:controlSubfield": "a",
                "marc:subordinateUnit": ["Air Quality Programs"],
                "isPartOf": {
                  "@type": "Jurisdiction",
                  "name": "Maryland."
                }
              }]
            }
          }
        }
      ]
    },
    "511": {
      "i1": {"marcDefault": "2"},
      "TODO:isPartOf": "marc:subordinateUnit",
      "match": [
        {
          "when": "$t",
          "include": ["agentdataMeeting", "titledetails1xx7xx"],
          "aboutType": "Work",
          "pendingResources": {
            "_:work": {"addLink": "relatedTo", "resourceType": "Work", "embedded": false},
            "_:contribution": {
              "about": "_:work",
              "link": "contribution",
              "resourceType": "PrimaryContribution",
              "embedded": true
            },
            "_:agent": {"about": "_:contribution", "link": "agent", "resourceType": "Meeting", "embedded": false},
            "_:place": {"about": "_:agent", "addLink": "place", "resourceType": "Place"}
          },
          "$i": {"about": "_:work", "addLink": "relation", "resourceType": "Role", "property": "label", "TODO": "or similar ('forskningsbiblioteksform')"},
          "$t": {"about": "_:work", "property": "title"},
          "$v": {"about": "_:work", "property": "marc:formSubdivision"},
          "$w": {"about": "_:work", "property": "marc:controlSubfield"},
          "$x": {"about": "_:work", "property": "marc:generalSubdivision"},
          "$y": {"about": "_:work", "property": "marc:chronologicalSubdivision"},
          "$z": {"about": "_:work", "property": "marc:geographicSubdivision"},
          "$0": {"about": "_:work", "addLink": "identifiedBy", "property": "value"}
        },
        {
          "when": null,
          "pendingResources": {
            "_:agent": {"addLink": "seeAlso", "resourceType": "Meeting"},
            "_:place": {"about": "_:agent", "addLink": "place", "resourceType": "Place"}
          },
          "include": "agentdataMeeting",
          "aboutType": "Meeting",
          "embedded": true,
          "TODO:alternative $a": {"addProperty": "altLabel"},
          "$i": {"addLink": "relation", "resourceType": "Role", "property": "label", "TODO": "or similar ('forskningsbiblioteksform')"},
          "TODO:$d": {"TODO": "if same as 100.$d (plus drop similar duplicate splitValueProperties)"},
          "$v": {"about": "_:agent", "property": "marc:formSubdivision"},
          "$w": {"about": "_:agent", "property": "marc:controlSubfield"},
          "$x": {"about": "_:agent", "property": "marc:generalSubdivision"},
          "$y": {"about": "_:agent", "property": "marc:chronologicalSubdivision"},
          "$z": {"about": "_:agent", "property": "marc:geographicSubdivision"},
          "$0": {"about": "_:agent", "addLink": "identifiedBy", "property": "value"}
        }
      ],
      "$h": {"ignored": true},
      "$n": {"about": "_:agent", "addProperty": "partNumber", "punctuationChars": ","},
      "$j": {"about": "_:contribution", "addLink": "role", "resourceType": "Role", "property": "label"},
      "$4": {"about": "_:contribution", "addLink": "role", "resourceType": "Role", "property": "code", "uriTemplate": "{code}", "TODO:mapping": "relatorCode"},
      "FIXME:subfieldOrder": "Not working correctly. Have added 'normalized' just to make the revert pass",
      "subfieldOrder": "w i a n d c e g j 4 t n s l k f v x y z",
      "_spec": [
        {
          "source": {
            "511": {"ind1": "2", "ind2": " ", "subfields": [
              {"w": "a"},
              {"a": "Colloque européen de droit rural"}
            ]}},
          "result": {
            "mainEntity": {
              "@type": "Meeting",
              "seeAlso": [{
                "@type": "Meeting",
                "marc:controlSubfield" : "a",
                "name": "Colloque européen de droit rural"
              }]
            }
          }
        },
        {
          "source": {
            "511": {"ind1": "2", "ind2": " ", "subfields": [
              {"w": "a"},
              {"a": "AIC Seminar."},
              {"t": "Proceedings"}
            ]}},
          "normalized": {
            "511": {"ind1": "2", "ind2": " ", "subfields": [
              {"w": "a"},
              {"t": "Proceedings"},
              {"a": "AIC Seminar."}
            ]}},
          "result": {
            "mainEntity": {
              "@type": "Work",
              "relatedTo": [{
                "@type": "Work",
                "title": "Proceedings",
                "marc:controlSubfield" : "a",
                "contribution": {
                  "@type": "PrimaryContribution",
                  "agent": {
                    "@type": "Meeting",
                    "name": "AIC Seminar."
                  }
                }
              }]
            }
          }
        },
        {
          "source": [
            {"511": {"ind1": "2", "ind2": " ", "subfields": [{"w": "a"}, {"a": "International Drip Irrigation Meeting"}]}},
            {"511": {"ind1": "2", "ind2": " ", "subfields": [{"w": "b"}, {"a": "International Drip/Trickle Irrigation Congress"}]}}
            ],
          "FIXME:revert-result": {
            "mainEntity": {
              "@type": "Meeting",
              "seeAlso": [
                {
                  "marc:controlSubfield": "a",
                  "@type": "Meeting",
                  "name": "International Drip Irrigation Meeting"
                },
                {
                  "marc:controlSubfield": "b",
                  "@type": "Meeting",
                  "name": "International Drip/Trickle Irrigation Congress"
                }]
            }
          }
        }
      ]
    },
    "530": {
      "aboutEntity": "?thing",
      "aboutType": "Agent",
      "link": "relatedTo",
      "include": ["titledetails1xx7xx"],
      "resourceType": "Work",
      "aboutAlias": "_:work",
      "pendingResources": {
        "_:title": {
          "about": "_:work", "addLink": "hasTitle", "resourceType": "Title",
          "embedded": true
        }
      },
      "i2": {"about": "_:title", "property": "marc:nonfilingChars"},
      "$a": {"about": "_:title", "property": "mainTitle"},
      "$d": {"property": "legalDate"},
      "$g": {"addProperty": "marc:miscellaneousInformation"},
      "$t": {"property": "marc:titleOfAWork"},
      "$v": {"addProperty": "marc:formSubdivision"},
      "$w": {"property": "marc:controlSubfield"},
      "$x": {"addProperty": "marc:generalSubdivision"},
      "$y": {"addProperty": "marc:chronologicalSubdivision"},
      "$z": {"addProperty": "marc:geographicSubdivision"},
      "$0": {"addLink": "identifiedBy", "property": "value"},
      "TODO:$4": {},
      "TODO:$5": {},
      "$6": {"property": "marc:fieldref"},
      "TODO:$8": {},
      "_spec": [
        {
          "source": {
            "530": {"ind1": " ", "ind2": "0", "subfields": [
              {"w": "g"},
              {"a": "Vedas"},
              {"x": "Criticism, interpretation, etc."}
            ]}},
          "result": {
            "mainEntity": {
              "@type": "Agent",
              "relatedTo": {
                "@type": "Work",
                "hasTitle": [{
                  "@type": "Title",
                  "mainTitle": "Vedas",
                  "marc:nonfilingChars": "0"
                }],
                "marc:controlSubfield": "g",
                "marc:generalSubdivision": ["Criticism, interpretation, etc."]
              }
            }
          }
        }
      ]
    },
    "547": {"ignored": true, "NOTE:record-count": 0, "NOTE:local": "Observera att detta fält för närvarande inte omfattas av auktoritetskontroll i Libris."},
    "548": {"ignored": true, "NOTE:record-count": 51, "NOTE:local": "Observera att detta fält för närvarande inte omfattas av auktoritetskontroll i Libris."},
    "550": {
      "include": ["termbase_with_id", "relation_from_w"],
      "resourceType": "Topic",
      "$a": {"property": "prefLabel"},
      "_spec": [
        {
          "source": [
            {"040": {"ind1": " ", "ind2": " ", "subfields": [{"f":"sao"}]}},
            {"550": {"ind1": " ", "ind2": " ", "subfields": [{"a": "Other"}]}}
          ],
          "result": {
            "mainEntity": {
              "@type": "Concept",
              "inScheme": {
                "@id": "https://id.kb.se/term/sao",
                "@type": "ConceptScheme",
                "code": "sao"
              },
              "related": [
                {"@type": "Topic", "@id": "https://id.kb.se/term/sao/Other", "prefLabel":  "Other"}
              ]
            }
          }
        },
        {
          "source": [
            {"040": {"ind1": " ", "ind2": " ", "subfields": [{"f":"sao"}]}},
            {"550": {"ind1": " ", "ind2": " ",
              "subfields": [{"a": "Commedia dell`arte"}, {"w": "g"}]}}
          ],
          "result": {
            "mainEntity": {
              "@type": "Concept",
              "inScheme": {
                "@id": "https://id.kb.se/term/sao",
                "@type": "ConceptScheme",
                "code": "sao"
              },
              "broader": [
                {"@type": "Topic",
                  "@id": "https://id.kb.se/term/sao/Commedia%20dell%60arte",
                  "prefLabel":  "Commedia dell`arte"}
              ]
            }
          }
        }
      ]
    },
    "551": {
      "include": ["termbase", "relation_from_w"],
      "resourceType": "Geographic",
      "uriTemplate": "https://id.kb.se/place/{prefLabel}"
    },
    "555": {
      "include": ["termbase", "relation_from_w"],
      "resourceType": "GenreForm",
      "uriTemplate": "https://id.kb.se/term/saogf/{prefLabel}"
    },
    "562": {"ignored": true, "NOTE:record-count": 0},
    "580": {
      "include": ["relation_from_w"],
      "resourceType": "Subdivision",
      "$x": {"property": "prefLabel"}
    },
    "581": {"ignored": true, "NOTE:record-count": 0},
    "582": {"ignored": true, "NOTE:record-count": 0},
    "585": {},
    "599": {"ignored": true, "NOTE:local": "MAKULERAT"},

    "640": {"ignored": true, "NOTE:record-count": 0, "NOTE:local": "ANVÄNDS F.N. EJ"},
    "641": {"ignored": true, "NOTE:record-count": 0, "NOTE:local": "ANVÄNDS F.N. EJ"},
    "642": {"ignored": true, "NOTE:local": "ANVÄNDS F.N. EJ"},
    "643": {"ignored": true, "NOTE:local": "ANVÄNDS F.N. EJ"},
    "644": {"ignored": true, "NOTE:local": "ANVÄNDS F.N. EJ"},
    "645": {"ignored": true, "NOTE:local": "ANVÄNDS F.N. EJ"},
    "646": {"ignored": true, "NOTE:local": "ANVÄNDS F.N. EJ"},

    "663": {},
    "664": {"ignored": true, "NOTE:record-count": 0},
    "665": {},
    "666": {},

    "667": {
      "aboutEntity": "?record",
      "$a": {"addProperty": "editorialNote"}
    },
    "670": {
      "aboutEntity": "?record",
      "addLink": "source",
      "embedded": true,
      "resourceType": "Instance",
      "$a": {"property": "label"},
      "$b": {"property": "citation"},
      "$u": {"property": "uri"}
    },
    "672": {"ignored": true, "NOTE:record-count": 1, "NOTE:LC": "nac"},
    "673": {"ignored": true, "NOTE:record-count": 1, "NOTE:LC": "nac"},
    "675": {
      "$a": {"property": "label"}
    },
    "677": {"ignored": true, "NOTE:record-count": 1},
    "678": {"inherit": "bib:545"},
    "680": {
      "$i": {"addProperty": "scopeNote"}
    },
    "681": {"ignored": true, "NOTE:record-count": 0},
    "682": {"ignored": true, "NOTE:record-count": 0},
    "688": {
      "$a": {"addProperty": "historyNote"}
    },

    "700": {
      "ignored": true,
      "TODO": "exactMatch a Person (external system)"
    },
    "710": {},
    "711": {},
    "730": {},
    "747": {"ignored": true, "NOTE:record-count": 0},
    "748": {"ignored": true, "NOTE:record-count": 0},
    "750": {
      "i1": null,
      "addLink": "closeMatch",
      "resourceType": "Topic",
      "match": [
        {
          "when": "@type = Work",
          "include": ["subjectbase"],
          "addLink": "subject"
        },
        {
          "when": null,
          "include": ["subjectbase"]
        }
      ],
      "NOTE:$2:codeList": "http://www.loc.gov/standards/sourcelist/subject.html"
    },
    "751": {},
    "755": {
      "include": ["subjectbase"],
      "i1": null,
      "addLink": "closeMatch",
      "resourceType": "GenreForm",
      "uriTemplate": "https://id.kb.se/term/saogf/{prefLabel}",
      "NOTE:$2:codeList": "http://www.loc.gov/standards/sourcelist/genre-form.html"
    },
    "762": {"ignored": true, "NOTE:record-count": 0},
    "780": {
      "inherit": "750",
      "$x": {"property": "prefLabel"}
    },
    "781": {
      "inherit": "750",
      "resourceType": "GeographicSubdivision",
      "$z": {"property": "prefLabel"}
    },
    "782": {
      "inherit": "750",
      "resourceType": "ChronologicalSubdivision",
      "$y": {"property": "prefLabel"}
    },
    "785": {
      "inherit": "755",
      "$v": {"property": "prefLabel"}
    },
    "788": {"ignored": true, "NOTE:record-count": 0, "NOTE:LC": "nac"},

    "856": {
      "inherit": "bib",
      "aboutEntity": null,
      "addLink": "relatedTo",
      "resourceType": "Document",
      "TODO:i1": {},
      "match": [
        {"when": "i2=0", "addLink": "describedBy"},
        {"when": "i2=1", "addLink": "describedBy"},
        {"when": "i2=2", "addLink": "relatedTo"},
        {"when": "i2=8", "addLink": "seeAlso"}
      ]
    },
    "880": {"ignored": true, "NOTE:record-count": 15, "NOTE:LC": "nac", "NOTE:local": "ANVÄNDS NORMALT EJ I AUKTORITETSFORMATET"},
    "883": {},
    "884": {},
    "885": {},
    "886": {},
    "887": {"ignored": true, "NOTE:local": "Maskinellt genererad information från LIBRIS XL till Voyager"}
  },

  "hold": {

    "pendingResources": {
      "?thing": {
        "about": "?record",
        "link": "mainEntity",
        "resourceType": "Item",
        "fragmentId": "it",
        "uriTemplate": "http://libris.kb.se/resource/{marcType}/{controlNumber}"
      }
    },

    "oaipmhSetSpecPrefixMap": {
      "bibid": {
        "about": "?thing",
        "link": "holdingFor",
        "uriTemplate": "http://libris.kb.se/resource/bib/{_}"
      },
      "location": {
        "TODO:apply": "852-$b",
        "about": "?thing",
        "link": "heldBy",
        "uriTemplate": "https://libris.kb.se/library/{code}",
        "resourceType": "Organization",
        "property": "code"
      }
    },

    "postProcessing": [
      {
        "type": "MappedProperty",
        "sourceEntity": "?thing",
        "sourceLink": "itemOf",
        "sourceProperty": "@type",
        "targetEntity": "?record",
        "targetProperty": "holdingType",
        "valueMap": {
          "ComponentPart": {"@id": "marc:SinglePartItemHolding"},
          "Collection": {"@id": "marc:SinglePartItemHolding"},
          "SubCollection": {"@id": "marc:SinglePartItemHolding"},
          "Monograph": {"@id": "marc:SinglePartItemHolding"},
          "SerialComponentPart": {"@id": "marc:SerialItemHolding"},
          "Integrating": {"@id": "marc:SerialItemHolding"},
          "Serial": {"@id": "marc:SerialItemHolding"},
          "?": {"@id": "marc:MultipartItemHolding"},
          "Periodical": null
        },
        "_spec": [
          {
            "source": {
              "mainEntity": {
                "itemOf": {
                  "@type": "Monograph"
                }
              }
            },
            "result": {
              "holdingType": {"@id": "marc:SinglePartItemHolding"},
              "mainEntity": {
                "itemOf": {
                  "@type": "Monograph"
                }
              }
            }
          }
        ]
      },
      {
        "TODO": "ExpandSimpleItem",
        "_spec": [
          {
            "source": {
              "@type": "Item",
              "heldBy": {"@id": "/org/1"},
              "itemOf": {"@id": "/bib/0"},
              "shelfMark": "Hc.01/DR"
            },
            "result": {
              "@type": "Record",
              "mainEntity": {
                "@type": "Item",
                "itemOf": {"@id": "/bib/0"},
                "heldBy": {"@id": "/org/1"},
                "hasComponent": [
                  {
                    "@type": "Item",
                    "shelfMark": "Hc.01/DR"
                  }
                ]
              }
            }
          }
        ]
      }
    ],

    "000": {
      "[5:6]": {
        "aboutEntity": "?record",
        "link": "marc:status",
        "uriTemplate": "{_}",
        "tokenMap": "StatusType"
      },
      "[6:7]": {
        "aboutEntity": "?record",
        "link": "marc:holdingType",
        "uriTemplate": "{_}",
        "tokenMap": "HoldingType"
      },
      "[7:8]": {
        "NOTE": "Undefined in MARC21/Voyager",
        "aboutEntity": "?record",
        "link": "marc:statistics",
        "uriTemplate": "{_}",
        "tokenMap": "StatisticsType"
      },
      "[9:10]": {
        "aboutEntity": "?record",
        "link": "marc:characterCoding",
        "uriTemplate": "{_}",
        "fixedDefault": "a",
        "tokenMap": "CharacterCodingType"
      },
      "[17:18]": {
        "aboutEntity": "?record",
        "link": "marc:encLevel",
        "uriTemplate": "{_}",
        "tokenMap": "HoldingEncLevelType"
      },
      "[18:19]": {
        "aboutEntity": "?record",
        "property": "marc:itemInfoInRecord",
        "tokenMap": {"i": true, "n": false},
        "fixedDefault": "n"
      },
      "[20:24]": {
        "aboutEntity": "?record",
        "property": "marc:entryMap",
        "fixedDefault": "4500",
        "TODO:patternMap": "entryMap"
      },
      "repeatable": false,
      "_spec": [
        {
          "originalLeader": "00236nxa a22001091n44500",
          "source": {"leader": "     nx  a       1n 4500", "fields": [
            {"001": "0000000"},
            {"004": "7149593"}
          ]},
          "result": {
            "@type": "Record",
            "@id": "http://libris.kb.se/hold/0000000",
            "controlNumber": "0000000",
            "marc:encLevel": {"@id": "marc:HoldingsLevel1"},
            "marc:status": {"@id": "marc:New"},
            "marc:holdingType": {"@id": "marc:SinglePartItemHolding"},
            "mainEntity": {
              "@type": "Item",
              "@id": "http://libris.kb.se/resource/hold/0000000",
              "itemOf": {"@id": "http://libris.kb.se/resource/bib/7149593"}
            }
          }
        }
      ]
    },

    "001" : {"inherit": "bib"},

    "003": {
      "ignored": true,
      "TODO:systemNumber-with-default": "SE-LIBR", "note": "used-for-exports"
    },

    "004": {
      "aboutType": "Item",
      "link": "itemOf", "uriTemplate": "http://libris.kb.se/resource/bib/{_}",
      "TODO:meta": {"property": "controlNumber"},
      "repeatable": false
    },

    "005": {"inherit": "bib"},

    "007": {"inherit": "bib"},

    "008": {
      "[0:6]": {
        "aboutEntity": "?record",
        "property": "created",
        "parseDateTime": "yyMMdd", "timeZone": "CET"
      },
      "[6:7]": {
        "link": "marc:acquisitionStatus",
        "uriTemplate": "{_}",
        "tokenMap": "AcquisitionStatusType"
      },
      "[7:8]": {
        "link": "marc:acquisitionMethod",
        "uriTemplate": "{_}",
        "tokenMap": "AcquisitionMethodType"
      },
      "[8:12]": {
        "property": "marc:expectedAcquisitionEndDate",
        "TODO:parseDateTime": "yyMM", "timeZone": "CET",
        "fixedDefault": "    ",
        "matchAsDefault": "^ *0+ *$|^ +$|^\\|+$"
      },
      "[12:13]": {
        "link": "marc:retentionPolicy",
        "uriTemplate": "{_}",
        "tokenMap": "RetentionPolicyType"
      },
      "[13:14]": {
        "link": "marc:specificRetentionPolicy",
        "uriTemplate": "{_}",
        "tokenMap": "SpecificRetentionPolicyType",
        "fixedDefault": " "
      },
      "[14:15]": {
        "property": "marc:retentionPolicyNumberOfUnits"
      },
      "[15:16]": {
        "link": "marc:retentionPolicyUnitType",
        "uriTemplate": "{_}",
        "tokenMap": "RetentionPolicyUnitType",
        "fixedDefault": " "
      },
      "[16:17]": {
        "link": "marc:completeness",
        "uriTemplate": "{_}",
        "tokenMap": "CompletenessType"
      },
      "[17:20]": {
        "property": "inventoryLevel",
        "parseZeroPaddedNumber": true,
        "fixedDefault": "|||"
      },
      "[20:21]": {
        "link": "marc:lendingPolicy",
        "uriTemplate": "{_}",
        "tokenMap": "LendingPolicyType"
      },
      "[21:22]": {
        "link": "marc:reproductionPolicy",
        "uriTemplate": "{_}",
        "tokenMap": "ReproductionPolicyType"
      },
      "[22:25]": {
        "addLink": "language",
        "uriTemplate": "https://id.kb.se/language/{_}",
        "matchUriToken": "^\\w{2,3}$",
        "fixedDefault": "und"
      },
      "[25:26]": {
        "link": "marc:copyReport",
        "uriTemplate": "{_}",
        "tokenMap": "CopyReportType"
      },
      "[26:32]": {
        "aboutEntity": "?record",
        "property": "date",
        "parseDateTime": "yyMMdd", "timeZone": "CET",
        "fixedDefault": "000000",
        "matchAsDefault": "^ *0+ *$|^ +$|^\\|+$"
      },
      "repeatable": false,
      "_spec": [
        {
          "source": {"008": "900101||    |   ||||||swe|000000"},
          "result": {
            "created": "1990-01-01T00:00:00.0+01:00",
            "mainEntity": {
              "language": [{"@id": "https://id.kb.se/language/swe"}]
            }
          }
        },
        {
          "name": "keep broken date values verbatim",
          "source": {"008": "900101||    |   ||||||und|000000"},
          "result": {
            "created": "1990-01-01T00:00:00.0+01:00"
          }
        },
        {
          "name": "parse zero padded inventoryLevel",
          "source": {"008": "900101||    |   |001||und|000000"},
          "result": {
            "created": "1990-01-01T00:00:00.0+01:00",
            "mainEntity": {
              "inventoryLevel": 1
            }
          }
        },
        {
          "name": "broken inventoryLevel",
          "source": {"008": "900101||    |   |NaN||und|000000"},
          "normalized": {"008": "900101||    |   ||||||und|000000"},
          "result": {
            "created": "1990-01-01T00:00:00.0+01:00",
            "mainEntity": {
              "inventoryLevel": "NaN"
            }
          }
        },
        {
          "name": "non-zero-padded inventoryLevel and odd dates",
          "source": {"008": "121102||0   |||||1  b ||| 0     "},
          "normalized": {"008": "121102||    |   |001b|und|000000"},
          "result": {
            "created": "2012-11-02T00:00:00.0+01:00",
            "mainEntity": {
              "inventoryLevel": 1,
              "marc:lendingPolicy": {"@id": "marc:WillNotLend"}
            }
          }
        }
      ]
    },

    "010": {"ignored": true, "NOTE:record-count": 22, "NOTE:local": "ANVÄNDS NORMALT EJ"},
    "014": {
      "aboutEntity": "?record",
      "TODO:i1": {},
      "$a": {"property": "librisIIINumber"},
      "repeatable": true
    },
    "016": {"ignored": true, "NOTE:record-count": 0, "NOTE:local": "ANVÄNDS NORMALT EJ"},
    "017": {"ignored": true, "NOTE:record-count": 0, "NOTE:local": "ANVÄNDS NORMALT EJ"},
    "020": {"inherit": "bib"},
    "022": {"inherit": "bib"},
    "024": {"inherit": "bib"},
    "027": {"ignored": true, "NOTE:record-count": 0, "TODO": "inherit-bib?"},
    "030": {"ignored": true, "NOTE:record-count": 0, "TODO": "inherit-bib?"},
    "035": {
      "inherit": "bib",
      "NOTE:local": "Fältet förekommer normalt inte i beståndsposter, men kan användas för dubblettkontroll/länkning vid postexport till lokalt system.",
      "$9": null
    },
    "040": {"ignored": true, "NOTE:record-count": 4, "NOTE:local": "ANVÄNDS NORMALT EJ I BESTÅNDSFORMATET"}, 
    "050": {
      "inherit": "bib",
      "aboutEntity": "?thing",
      "NOTE:local": "LIBRIS-definierat beståndsfält.",
      "TODO": "shelfMark for items?"
    },
    "060": {
      "inherit": "bib",
      "aboutEntity": "?thing",
      "NOTE:local": "LIBRIS-definierat beståndsfält.",
      "TODO": "shelfMark for items?"
    },
    "066": {"ignored": true, "NOTE:record-count": 0, "NOTE:local": "ANVÄNDS F.N. EJ"},

    "072": {"inherit": "bib", "aboutEntity": "?thing", "NOTE:local": "LIBRIS-definierat beståndsfält."},
    "080": {"inherit": "bib", "aboutEntity": "?thing", "NOTE:local": "LIBRIS-definierat beståndsfält."},
    "082": {
      "inherit": "bib",
      "aboutEntity": "?thing",
      "NOTE:local": "LIBRIS-definierat beståndsfält.",
      "$m": null,
      "$q": null
    },
    "084": {
      "inherit": "bib",
      "aboutEntity": "?thing",
      "NOTE:local": "LIBRIS-definierat beståndsfält.",
      "addLink": "callno"
    },

    "337": {"ignored": true, "NOTE:record-count": 0, "NOTE:": "Media only on work or instance"},
    "338": {"ignored": true, "NOTE:record-count": 0, "NOTE:": "Carrier only on instance"},
    "347": {"ignored": true, "NOTE:record-count": 0},
    "500": {"inherit": "bib", "NOTE:local": "LIBRIS-definierat beståndsfält."},
    "506": {"inherit": "bib", "aboutEntity": "?thing"},
    "520": {"inherit": "bib", "aboutEntity": "?thing", "NOTE:local": "LIBRIS-definierat beståndsfält."},
    "538": {"inherit": "bib", "$5": null},
    "541": {
      "TODO:linkedEntity": "?example-$i",
      "TODO:i1": "0 = Sekretessbelagd information. Används f.n. ej. = ca 5000 poster",
      "addLink": "hasItem", "embedded": true, "resourceType": "Item",
      "$a": {"addProperty": "immediateAcquisition"},
      "$b": {},
      "$c": {},
      "$d": {},
      "$e": {},
      "$f": {},
      "$h": {}
    },
    "561": {
      "TODO:linkedEntity": "?example-$i",
      "addLink": "hasItem", "embedded": true, "resourceType": "Item",
      "$a": {"property": "custodialHistory"}
    },
    "562": {
      "TODO:linkedEntity": "?example-$i",
      "inherit": "bib"
    },
    "563": {
      "TODO:linkedEntity": "?example-$i",
      "addLink": "hasItem", "embedded": true, "resourceType": "Item",
      "$a": {"property": "bindingInformation"},
      "repeatable": true
    },
    "583": {
      "addLink": "hasNote",
      "resourceType": "ActionNote",
      "TODO:i1": "0 = Sekretessbelagd information. Används f.n. ej. = 1 post",
      "$a": {"property": "label"},
      "$b": {"addProperty": "marc:actionIdentification"},
      "$x": {"addProperty": "marc:nonpublicNote", "TODO": "ignore?"},
      "$3": {"link": "appliesTo", "resourceType": "Resource", "property": "label"}
    },
    "599": {
      "ignored": true,
      "NOTE:local": "LIBRIS-definierat beståndsfält.",
      "TODO:": "Should this not be internal data? Ignore until we know further."
    },
    
    "600": {
      "NOTE:local": "LIBRIS-definierat beståndsfält.",
      "TODO:aboutEntity": "?exampleOfWork (which may be the sameAs ?itemOf)",
      "TODO:remnants-of-inherit": "bib:100",
      "include": ["agentdata"],
      "pendingResources": {
        "_:agent": {"link": "subject", "resourceType": "Person"}
      },
      "repeatable": true
    },
    "610": {"inherit": "bib:610", "aboutEntity": null},
    "611": {"inherit": "bib:611", "aboutEntity": null},
    "630": {"inherit": "bib:630", "aboutEntity": null},
    "648": {"inherit": "bib:648", "aboutEntity": null},
    "650": {"inherit": "bib:650", "aboutEntity": null},
    "651": {"inherit": "bib:651", "aboutEntity": null},
    "653": {"inherit": "bib:653", "aboutEntity": null},
    "655": {"inherit": "bib:655", "aboutEntity": null},
    "698": {
      "addLink": "marc:hasHold698",
      "resourceType": "marc:Hold698",
      "NOTE:local": "LIBRIS-definierat beståndsfält.",
      "$a": {"property": "code"},
      "$b": {"property": "label"}
    },

    "700": {"inherit": "bib:700", "aboutEntity": null},
    "710": {"inherit": "bib:710", "aboutEntity": null},
    "752": {},
    "787": {"inherit": "bib:787", "aboutEntity": null},

    "841": {"ignored": true, "NOTE:record-count": 0, "NOTE:LC": "nac", "NOTE:local": "ANVÄNDS EJ"},
    "842": {
      "NOTE:LC": "nac",
      "link": "hasNote",
      "resourceType": "marc:TextualPhysicalFormDesignator",
      "$a": {"property": "label"},
      "repeatable": false
    },
    "843": {
      "addLink": "hasNote",
      "resourceType": "marc:ReproductionNote",
      "NOTE": "same marc-structure as bib:533, but that one uses provisionActivity and has Reproduction which is limited to instance",
      "NOTE:LC": "nac",
      "$a": {"property": "marc:typeOfReproduction"},
      "$b": {"addProperty": "marc:placeOfReproduction"},
      "$c": {"addProperty": "marc:agencyResponsibleForReproduction"},
      "$d": {"property": "marc:dateOfReproduction"},
      "$e": {"property": "marc:physicalDescriptionOfReproduction"},
      "$3": {"property": "marc:materialsSpecified"}
    },
    "844": {
      "link": "marc:hasNameOfUnit",
      "resourceType": "marc:NameOfUnit",
      "$a": {"property": "marc:nameOfUnit"}
    },
    "845": {
      "addLink": "hasNote",
      "resourceType": "marc:TermsGoverningUseAndReproductionNote",
      "NOTE:LC": "nac",
      "$a": {"property": "marc:termsGoverningUseAndReproduction"},
      "$b": {"property": "marc:jurisdiction"},
      "$c": {"property": "marc:authorization"}
    },

    "852": {
      "aboutType": "Item",
      "required": true,
      "linkEveryIfRepeated": {
        "addLink": "hasComponent",
        "embedded": true,
        "resourceType": "Item"
      },
      "TODO:i1": {},
      "FIXME:i2": {
        "property": "shelfOrder"
      },
      "$2": {"property": "sourceOfClassificationOrShelfMarkScheme"},
      "$3": {"link": "appliesTo", "resourceType": "Resource", "property": "label"},
      "$8": {"property": "sequenceNumber"},
      "$a": {"property": "location"},
      "$b": {
        "link": "heldBy",
        "NOTE:repeatable": "true in MARC21, but not in Libris (although it's been in 0.06 % of our records)",
        "resourceType": "Organization",
        "uriTemplate": "https://libris.kb.se/library/{_}",
        "matchUriToken": "^\\S+$",
        "property": "code",
        "TODO": "move to mainEntity and auto-repeat here",
        "NOTE": "libris deviates from standard (sublocationOrCollection)"
      },
      "$c": {"addProperty": "shelfLocation"},
      "$d": {"addProperty": "formerShelfLocation"},
      "$e": {"addProperty": "address"},
      "$f": {"addProperty": "codedLocationQualifier"},
      "$g": {"addProperty": "nonCodedLocationQualifier"},
      "$h": {
        "property": "shelfMark",
        "NOTE": "libris deviates from standard classificationPart (libris use it for all kinds of shelfControlNumber?)"
      },
      "$i": {
        "addProperty": "availability",
        "TODO:property": "change to copyNote?",
        "NOTE": "deviates from standard (itemPart)?",
        "TODO": "optional controlled values (see websearch holdings interface)"
      },
      "$j": {"property": "shelfControlNumber"},
      "$k": {"addProperty": "callNumberPrefix"},
      "$l": {"property": "shelfLabel"},
      "$m": {"addProperty": "callNumberSuffix"},
      "$n": {"link": "country", "resourceType": "Country", "property": "code"},
      "$p": {"property": "pieceDesignation"},
      "$q": {"property": "itemCondition"},
      "$s": {"addProperty": "copyrightArticleFeeCode"},
      "$t": {"property": "copyNumber"},
      "$u": {"addProperty": "uri"},
      "$x": {"addProperty": "cataloguersNote"},
      "$z": {
        "addProperty": "copyNote",
        "TODO:property": "change to comment?"
      },
      "repeatable": true,
      "_spec": [
        {
          "source": {"852": {
            "ind1": " ",
            "ind2": " ",
            "subfields": [{"b": "H"}, {"c": "MAG"}, {"j": "65.465"}, {"t": "1"}]
          }},
          "result": {
            "mainEntity": {
              "@type": "Item",
              "copyNumber": "1",
              "heldBy": {"@id": "https://libris.kb.se/library/H", "@type": "Organization", "code": "H"},
              "shelfControlNumber": "65.465",
              "shelfLocation": ["MAG"]
            }
          }
        },
        {
          "source": [
            {"852": {"ind1": " ", "ind2": " ", "subfields": [{"b": "X"}, {"t": "1"}]}},
            {"852": {"ind1": " ", "ind2": " ", "subfields": [{"b": "Y"}, {"t": "2"}]}}
          ],
          "result": {
            "mainEntity": {
              "@type": "Item",
              "hasComponent": [
                {
                  "@type": "Item",
                  "copyNumber": "1",
                  "heldBy": {"@id": "https://libris.kb.se/library/X", "@type": "Organization", "code": "X"}
                },
                {
                  "@type": "Item",
                  "copyNumber": "2",
                  "heldBy": {"@id": "https://libris.kb.se/library/Y", "@type": "Organization", "code": "Y"}
                }
              ]
            }
          }
        }
      ]
    },

    "853": {"ignored": true, "NOTE:record-count": 6, "NOTE:LC": "nac", "NOTE:local": "ANVÄNDS NORMALT EJ"},
    "854": {"ignored": true, "NOTE:record-count": 2, "NOTE:LC": "nac", "NOTE:local": "ANVÄNDS NORMALT EJ"},
    "855": {"ignored": true, "NOTE:record-count": 35, "NOTE:LC": "nac", "NOTE:local": "ANVÄNDS NORMALT EJ"},

    "856": {
      "inherit": "bib"
    },

    "863": {
      "addLink": "qualifiedEnumerationsAndChronologyNote",
      "embedded": true,
      "resourceType": "Note",
      "TODO:i1": {},
      "TODO:i2": {},
      "$a": {"property": "label"},
      "$x": {"addProperty": "cataloguersNote"},
      "$z": {"addProperty": "copyNote"},
      "repeatable": true
    },
    "864": {"ignored": true, "NOTE:record-count": 6, "NOTE:LC": "nac", "NOTE:local": "ANVÄNDS NORMALT EJ"}, 
    "865": {"ignored": true, "NOTE:record-count": 8, "NOTE:LC": "nac", "NOTE:local": "ANVÄNDS NORMALT EJ"}, 

    "866": {
      "addLink": "qualifiedBasicUnitNote",
      "embedded": true,
      "resourceType": "Note",
      "TODO:i1": {},
      "TODO:i2": {},
      "$a": {"property": "label"},
      "$x": {"addProperty": "cataloguersNote"},
      "$z": {"addProperty": "copyNote"},
      "repeatable": true
    },
    "867": {
      "addLink": "qualifiedSupplementaryNote",
      "embedded": true,
      "resourceType": "Note",
      "TODO:i1": {},
      "TODO:i2": {},
      "$a": {"property": "label"},
      "$x": {"addProperty": "cataloguersNote"},
      "$z": {"addProperty": "copyNote"},
      "repeatable": true
    },
    "868": {
      "addLink": "qualifiedIndexNote",
      "embedded": true,
      "resourceType": "Note",
      "TODO:i1": {},
      "TODO:i2": {},
      "$a": {"property": "label"},
      "$x": {"addProperty": "cataloguersNote"},
      "$z": {"addProperty": "copyNote"},
      "repeatable": true
    },

    "876": {
      "addLink": "marc:hasItemInformationBasicBibliographicUnit",
      "resourceType": "marc:ItemInformationBasicBibliographicUnit",
      "NOTE:LC": "nac",
      "$a": {"property": "marc:internalItemNumber"},
      "$b": {"addProperty": "marc:invalidOrCanceledInternalItemNumber"},
      "$c": {"addProperty": "marc:cost"},
      "$d": {"addProperty": "marc:dateAcquired"},
      "$e": {"addProperty": "marc:sourceOfAcquisition"},
      "$h": {"addProperty": "marc:useRestrictions"},
      "$j": {"addProperty": "marc:itemStatus"},
      "$l": {"addProperty": "marc:temporaryLocation"},
      "$p": {"addProperty": "marc:pieceDesignation"},
      "$r": {"addProperty": "marc:invalidOrCanceledPieceDesignation"},
      "$t": {"property": "marc:copyNumber"},
      "$x": {"addProperty": "marc:nonpublicNote", "TODO": "ignore?"},
      "$z": {"addProperty": "marc:publicNote"},
      "$3": {"property": "marc:materialsSpecified"},
      "$9": {"addProperty": "organizationalUnit"}
    },
    "877": {
      "inherit": "876",
      "addLink": "marc:hasItemInformationSupplementaryMaterial",
      "resourceType": "marc:ItemInformationSupplementaryMaterial",
      "NOTE:LC": "nac"
    },
    "878": {"ignored": true, "NOTE:record-count": 9, "NOTE:LC": "nac"},

    "880": {"ignored": true, "NOTE:record-count": 0, "NOTE:local": "LIBRIS-definierat beståndsfält."},
    "883": {"ignored": true, "NOTE:record-count": 0, "NOTE:LC": "nac", "NOTE:local": "LIBRIS-definierat beståndsfält."},
    "884": {"ignored": true, "NOTE:record-count": 0, "NOTE:LC": "nac", "NOTE:local": "LIBRIS-definierat beståndsfält."},
    "886": {
      "inherit": "bib",
      "NOTE:LC": "nac"
    },
    "887": {"ignored": true, "NOTE:LC": "nac", "NOTE:local": "Maskinellt genererad information från LIBRIS XL till Voyager"},

    "948": {},
    "949": {},
    "951": {}
  }

}<|MERGE_RESOLUTION|>--- conflicted
+++ resolved
@@ -4016,6 +4016,7 @@
 
       "TODO": "move k, n and p to other entity (title/-part)?",
       "$k": {"addProperty": "qualifier"},
+      "$n": {"about": "_:agent", "addProperty": "partNumber", "punctuationChars": ","},
       "$p": {"addProperty": "partName"},
 
       "computeLinks": {"use": "$4", "mapping": "relatorCode"},
@@ -4076,9 +4077,6 @@
           }
         }
       ],
-<<<<<<< HEAD
-      "$n": {"about": "_:agent", "addProperty": "partNumber", "punctuationChars": ","},
-=======
       "computeLinks": {"use": "$4", "mapping": "relatorCode"},
       "$0": {"addLink": "identifiedBy", "property": "value"},
       "$4": {"addLink": "role", "property": "code", "uriTemplate": "{code}", "TODO:mapping": "relatorCode"},
@@ -4088,7 +4086,6 @@
         "change splitValueProperties to work on result, to handle match combo"
       ],
       "subfieldOrder": "a b n d c g u e 4 t p l k f",
->>>>>>> 967a5714
       "_spec": [
         {
           "source": {
@@ -4240,11 +4237,8 @@
       "$0": {"addLink": "identifiedBy", "property": "value"},
       "$4": {"addLink": "role", "property": "code", "uriTemplate": "{code}", "TODO:mapping": "relatorCode"},
       "$j": {"addLink": "role", "property": "label"},
-<<<<<<< HEAD
       "$n": {"about": "_:agent", "addProperty": "partNumber", "punctuationChars": ","},
-=======
       "$6": {"property": "marc:fieldref"},
->>>>>>> 967a5714
       "FIXME": "Change subfield order in specs. Bug in orderedAndGroupedSubfields",
       "subfieldOrder": "a q n d c g e u j 4 t p l k f",
       "TODO:$j": "",
@@ -4370,11 +4364,8 @@
       "$a": {"about": "_:title", "property": "mainTitle"},
       "$d": {"property": "legalDate"},
       "$0": {"addLink": "identifiedBy", "property": "value"},
-<<<<<<< HEAD
       "subfieldOrder": "a d m n r p k l s f o",
-=======
       "$6": {"property": "marc:fieldref"},
->>>>>>> 967a5714
       "_spec": [
         {
           "source": {
@@ -6062,21 +6053,6 @@
         }
       ]
     },
-
-<<<<<<< HEAD
-    "534": {},
-    "535": {
-      "addLink": "marc:hasLocationOfOriginalsDuplicatesNote",
-      "resourceType": "marc:LocationOfOriginalsDuplicatesNote",
-      "i1": {"property": "marc:holderOf"},
-      "$a": {"property": "marc:custodian"},
-      "$b": {"property": "marc:postalAddress"},
-      "$c": {"addProperty": "marc:country"},
-      "$d": {"addProperty": "marc:telecommunicationsAddress"},
-      "$g": {"property": "marc:repositoryLocationCode"},
-      "$3": {"property": "marc:materialsSpecified"}
-    },
-=======
     "534": {
       "addLink": "hasNote",
       "resourceType": "Note",
@@ -6095,11 +6071,20 @@
       "$x": {"addProperty": "marc:internationalStandardSerialNumber"},
       "$z": {"addProperty": "marc:internationalStandardBookNumber"},
       "TODO:$3": "?",
-      "TODO:$6": "?",
+      "$6": {"property": "marc:fieldref"},
       "TODO:$8": "?"
     },
-    "535": {},
->>>>>>> 967a5714
+    "535": {
+      "addLink": "marc:hasLocationOfOriginalsDuplicatesNote",
+      "resourceType": "marc:LocationOfOriginalsDuplicatesNote",
+      "i1": {"property": "marc:holderOf"},
+      "$a": {"property": "marc:custodian"},
+      "$b": {"property": "marc:postalAddress"},
+      "$c": {"addProperty": "marc:country"},
+      "$d": {"addProperty": "marc:telecommunicationsAddress"},
+      "$g": {"property": "marc:repositoryLocationCode"},
+      "$3": {"property": "marc:materialsSpecified"}
+    },
     "536": {
       "aboutEntity": "?thing",
       "addLink": "hasNote",
@@ -6715,12 +6700,8 @@
           }
         }
       ],
-<<<<<<< HEAD
       "$n": {"about": "_:agent", "addProperty": "partNumber", "punctuationChars": ","},
-=======
-      "$n": {"addProperty": "partNumber", "punctuationChars": ","},
       "$6": {"property": "marc:fieldref"},
->>>>>>> 967a5714
       "_spec": [
         {
           "source": {
@@ -6911,12 +6892,8 @@
           }
         }
       ],
-<<<<<<< HEAD
       "$n": {"about": "_:agent", "addProperty": "partNumber", "punctuationChars": ","},
-=======
-      "$n": {"addProperty": "partNumber", "punctuationChars": ","},
       "$6": {"property": "marc:fieldref"},
->>>>>>> 967a5714
       "_spec": [
         {
           "source": {
@@ -7671,12 +7648,8 @@
       "$x": {"property": "issn"},
       "$e": {"about": "_:contribution", "addLink": "role", "property": "label"},
       "$4": {"about": "_:contribution", "addLink": "role", "property": "code", "uriTemplate": "{code}", "TODO:mapping": "relatorCode"},
-<<<<<<< HEAD
+      "$6": {"property": "marc:fieldref"},
       "subfieldOrder": " i a b c q d j e u 4 t g m n p r s l k f o",
-=======
-      "$6": {"property": "marc:fieldref"},
-      "subfieldOrder": "i a b c q d j e 4 t g m n p r s l k f o",
->>>>>>> 967a5714
       "_spec": [
         {
           "source": {"700": {"ind1": "1", "ind2": " ", "subfields": [ {"a": "Pietilä, Tuulikki"}, {"d": "1917-"}]}
@@ -8559,11 +8532,8 @@
       "i1": {"marcDefault": "2"},
       "$4": {"addLink": "role", "property": "code", "uriTemplate": "{code}", "TODO:mapping": "relatorCode"},
       "$j": {"addLink": "role", "property": "label"},
-<<<<<<< HEAD
       "$n": {"about": "_:agent", "addProperty": "partNumber", "punctuationChars": ","},
-=======
       "$6": {"property": "marc:fieldref"},
->>>>>>> 967a5714
       "computeLinks": {"use": "$4", "mapping": "relatorCode"},
       "subfieldOrder": "i a n d c e g u j 4 t n s l k f x",
       "_spec": [
@@ -9149,11 +9119,7 @@
       "$e": {"addLink": "role", "resourceType": "Role", "property": "label"},
       "$0": {"addLink": "identifiedBy", "resourceType": "Identifier", "property": "value"},
       "$6": {"property": "marc:fieldref"},
-<<<<<<< HEAD
-=======
-      "i2": {"property": "marc:nonfilingChars"},
       "subfieldorder": "3 a d g h s m n p l r k f o v w x",
->>>>>>> 967a5714
       "_spec": [
         {
           "source": {"800": {"ind1": "1", "ind2": " ", "subfields": [
@@ -9200,7 +9166,6 @@
                   "@type": "Person",
                   "name": "Raymond Feist"
                 }
-<<<<<<< HEAD
               }],
               "language": {
                 "@type": "Language",
@@ -9212,61 +9177,6 @@
                 "mainTitle": "Demonwar saga."
               }]
             }]
-=======
-              ]
-            }
-          }}
-        }
-      ]
-    },
-    "841": {"ignored": true, "NOTE:record-count": 0, "NOTE:LC": "nac", "NOTE:local": "ANVÄNDS EJ I DET BIBLIOGRAFISKA FORMATET"},
-    "842": {"ignored": true, "NOTE:record-count": 0, "NOTE:LC": "nac", "NOTE:local": "ANVÄNDS EJ I DET BIBLIOGRAFISKA FORMATET"},
-    "843": {"ignored": true, "NOTE:record-count": 0, "NOTE:LC": "nac", "NOTE:local": "ANVÄNDS EJ I DET BIBLIOGRAFISKA FORMATET"},
-    "844": {"ignored": true, "NOTE:record-count": 0, "NOTE:LC": "nac", "NOTE:local": "ANVÄNDS EJ I DET BIBLIOGRAFISKA FORMATET"},
-    "845": {"ignored": true, "NOTE:record-count": 0, "NOTE:LC": "nac", "NOTE:local": "ANVÄNDS EJ I DET BIBLIOGRAFISKA FORMATET"},
-    "850": {"ignored": true, "NOTE:record-count": 0, "NOTE:local": "ANVÄNDS EJ"},
-    "852": {"ignored": true, "NOTE:record-count": 0, "NOTE:LC": "nac", "NOTE:local": "ANVÄNDS EJ I DET BIBLIOGRAFISKA FORMATET"},
-    "853": {"ignored": true, "NOTE:record-count": 0, "NOTE:LC": "nac", "NOTE:local": "ANVÄNDS EJ I DET BIBLIOGRAFISKA FORMATET"},
-    "854": {"ignored": true, "NOTE:record-count": 0, "NOTE:LC": "nac", "NOTE:local": "ANVÄNDS EJ I DET BIBLIOGRAFISKA FORMATET"},
-    "855": {"ignored": true, "NOTE:record-count": 0, "NOTE:LC": "nac", "NOTE:local": "ANVÄNDS EJ I DET BIBLIOGRAFISKA FORMATET"},
-
-    "856": {
-      "addLink": true,
-      "TODO": "i2 might be empty, change addLink to a default value? Will it overeagerly revert if so?",
-      "embedded": true,
-      "TODO:i1": {
-        "0": "mailto:",
-        "1": "ftp:",
-        "2": "telnet:",
-        "3": "tel:",
-        "4": "http:",
-        "7": "$2"
-      },
-      "i1": {
-        "marcDefault": "4"
-      },
-      "match": [
-        {"when": "i2=0", "addLink": "associatedMedia", "resourceType": "MediaObject"},
-        {"when": "i2=1", "addLink": "otherPhysicalFormat", "resourceType": "Electronic"},
-        {"when": "i2=2", "addLink": "isPrimaryTopicOf", "resourceType": "Document"},
-        {"when": "i2=8", "addLink": "relatedTo", "resourceType": "Document"}
-      ],
-      "TODO?": {
-        "if $x=digipic or $y=bild": {"addLink": "depiction"},
-        "if $z=Wikipedia|IMDB": {"addLink": "isPrimaryTopicOf"}
-      },
-      "$3": {"link": "appliesTo", "resourceType": "Resource", "property": "label"},
-      "$u": {"addProperty": "uri"},
-      "$x": {"addProperty": "cataloguersNote"},
-      "$y": {"property": "altLabel"},
-      "$z": {"addProperty": "copyNote"},
-      "$6": {"property": "marc:fieldref"},
-      "_spec": [
-        {
-          "source": {"856": {"ind1": "4", "ind2": "2", "subfields": [{"u": "http://example.org/review"}]}},
-          "result": {"mainEntity": {
-            "isPrimaryTopicOf": [{"@type": "Document", "uri": ["http://example.org/review"]}]
->>>>>>> 967a5714
           }}
         },
         {
@@ -9390,57 +9300,8 @@
       "$m": {"addProperty": "musicMedium"},
       "$o": {"about": "_:title", "property": "version"},
 
-<<<<<<< HEAD
       "$r": {"about": "_:title", "property": "musicKey"},
       "$s": {"about": "_:title", "property": "marc:version"},
-=======
-    "880": {
-      "addLink": "marc:hasBib880",
-      "resourceType": "marc:AlternateGraphicRepresentation",
-      "i1": {"property": "marc:bib880-i1"},
-      "i2": {"property": "marc:bib880-i2"},
-      "$a": {"addProperty": "marc:bib880-a"},
-      "$b": {"addProperty": "marc:bib880-b"},
-      "$c": {"addProperty": "marc:bib880-c"},
-      "$d": {"addProperty": "marc:bib880-d"},
-      "$e": {"addProperty": "marc:bib880-e"},
-      "$f": {"addProperty": "marc:bib880-f"},
-      "$g": {"addProperty": "marc:bib880-g"},
-      "$h": {"addProperty": "marc:bib880-h"},
-      "$i": {"addProperty": "marc:bib880-i"},
-      "$j": {"addProperty": "marc:bib880-j"},
-      "$k": {"addProperty": "marc:bib880-k"},
-      "$l": {"addProperty": "marc:bib880-l"},
-      "$m": {"addProperty": "marc:bib880-m"},
-      "$n": {"addProperty": "marc:bib880-n"},
-      "$o": {"addProperty": "marc:bib880-o"},
-      "$p": {"addProperty": "marc:bib880-p"},
-      "$q": {"addProperty": "marc:bib880-q"},
-      "$r": {"addProperty": "marc:bib880-r"},
-      "$s": {"addProperty": "marc:bib880-s"},
-      "$t": {"addProperty": "marc:bib880-t"},
-      "$u": {"addProperty": "marc:bib880-u"},
-      "$v": {"addProperty": "marc:bib880-v"},
-      "$w": {"addProperty": "marc:bib880-w"},
-      "$x": {"addProperty": "marc:bib880-x"},
-      "$y": {"addProperty": "marc:bib880-y"},
-      "$z": {"addProperty": "marc:bib880-z"},
-      "$0": {"addProperty": "marc:bib880-0"},
-      "$1": {"addProperty": "marc:bib880-1"},
-      "$2": {"addProperty": "marc:bib880-2"},
-      "$3": {"addProperty": "marc:bib880-3"},
-      "$4": {"addProperty": "marc:bib880-4"},
-      "$5": {"addProperty": "marc:bib880-5"},
-      "$6": {"addProperty": "marc:fieldref"},
-      "$7": {"addProperty": "marc:bib880-7"},
-      "$8": {"addProperty": "marc:bib880-8"},
-      "$9": {"addProperty": "marc:bib880-9"}
-    },
-    "882": {},
-    "883": {},
-    "884": {},
-    "885": {},
->>>>>>> 967a5714
 
       "$k": {"about": "_:title", "addProperty": "marc:formSubheading"},
       "NOTE:k": "Should we map to bf2:natureOfContent instead?",

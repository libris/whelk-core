--- conflicted
+++ resolved
@@ -708,15 +708,9 @@
       "$c": {"about": "_:place", "property": "label"},
       "$d": {"about": "_:agent", "addProperty": "date"},
       "$e": {"about":"_:agent", "addProperty": "marc:subordinateUnit"},
-<<<<<<< HEAD
       "$g":	{"about": "_:agent", "addProperty": "comment"},
       "$q":	{"about":"_:agent", "property": "additionalName"},
       "$u":	{"about": "_:agent", "property": "marc:affiliation"}
-=======
-      "$g": {"about": "_:agent", "addProperty": "comment"},
-      "$q": {"about":"_:agent", "property": "additionalName"},
-      "$u": {"about": "_:agent", "property": "marc:affiliation"}
->>>>>>> aa033c03
     },
 
     "contributiondata": {
@@ -6677,10 +6671,6 @@
                     "agent": {
                       "@type": "Meeting",
                       "name": "Vatican Council",
-<<<<<<< HEAD
-=======
-                      "partNumber" : [ "(2nd :" ],
->>>>>>> aa033c03
                       "date": ["1962-1965 :"],
                       "partNumber": ["(2nd :"],
                       "place": [{
@@ -10087,10 +10077,7 @@
         }
       ],
       "$n": {"about": "_:agent", "addProperty": "partNumber", "punctuationChars": ","},
-<<<<<<< HEAD
       "subfieldOrder": "a b n d c g e 4 t p l k f o v x y z",
-=======
->>>>>>> aa033c03
       "_spec": [
         {
           "source": {

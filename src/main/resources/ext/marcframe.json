--- conflicted
+++ resolved
@@ -2939,7 +2939,7 @@
           "source": {"520": {"ind1": " ", "ind2": " ", "subfields": [
             {"u": "http://example.org/thing-page"}
           ]}},
-          "result": {"about": {
+          "result": {"mainEntity": {
             "describedBy": [
               {
                 "@type": "WebPage",
@@ -3511,24 +3511,14 @@
       "_spec": [
         {
           "source": {"856": {"ind1": "4", "ind2": "2", "subfields": [{"u": "http://example.org/review"}]}},
-<<<<<<< HEAD
           "result": {"mainEntity": {
-            "isPrimaryTopicOf": [{"@type": "Document", "@id": "http://example.org/review"}]
-=======
-          "result": {"about": {
             "isPrimaryTopicOf": [{"@type": "Document", "sameAs": [{"@id": "http://example.org/review"}]}]
->>>>>>> 422c0bb7
           }}
         },
         {
           "source": {"856": {"ind1": "4", "ind2": "0", "subfields": [{"u": "http://example.com/doc.pdf"}]}},
-<<<<<<< HEAD
           "result": {"mainEntity": {
-            "associatedMedia": [{"@type": "MediaObject", "@id": "http://example.com/doc.pdf"}]
-=======
-          "result": {"about": {
             "associatedMedia": [{"@type": "MediaObject", "sameAs": [{"@id": "http://example.com/doc.pdf"}]}]
->>>>>>> 422c0bb7
           }}
         },
         {
@@ -3536,15 +3526,9 @@
             {"856": {"ind1": "4", "ind2": "0", "subfields": [{"u": "http://example.com/doc.pdf"}]}},
             {"856": {"ind1": "4", "ind2": "2", "subfields": [{"u": "http://example.org/page"}]}}
           ],
-<<<<<<< HEAD
           "result": {"mainEntity": {
-            "associatedMedia": [{"@type": "MediaObject", "@id": "http://example.com/doc.pdf"}],
-            "isPrimaryTopicOf": [{"@type": "Document", "@id": "http://example.org/page"}]
-=======
-          "result": {"about": {
             "associatedMedia": [{"@type": "MediaObject", "sameAs": [{"@id": "http://example.com/doc.pdf"}]}],
             "isPrimaryTopicOf": [{"@type": "Document", "sameAs": [{"@id": "http://example.org/page"}]}]
->>>>>>> 422c0bb7
           }}
         }
       ]

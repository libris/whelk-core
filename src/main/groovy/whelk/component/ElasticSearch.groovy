--- conflicted
+++ resolved
@@ -143,14 +143,6 @@
 
     void remove(String identifier) {
         log.debug("Deleting object with identifier ${toElasticId(identifier)}.")
-<<<<<<< HEAD
-        DeleteByQueryResponse rsp = new DeleteByQueryRequestBuilder(client, DeleteByQueryAction.INSTANCE)
-                .setIndices(defaultIndex)
-                .setSource(["query":["term":["_id":toElasticId(identifier)]]])
-                .execute()
-                .actionGet()
-        log.debug("Response: ${rsp.totalDeleted} objects deleted")
-=======
         def dsl = ["query":["term":["_id":toElasticId(identifier)]]]
         def query = new NStringEntity(JsonOutput.toJson(dsl), ContentType.APPLICATION_JSON)
         def response = performRequest('POST',
@@ -160,7 +152,6 @@
         Map responseMap = mapper.readValue(eString, Map)
         log.debug("Response: ${responseMap.deleted} of ${responseMap.total} " +
                   "objects deleted")
->>>>>>> a3b01658
     }
 
     Map getShapeForIndex(Document document, Whelk whelk,

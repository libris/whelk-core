--- conflicted
+++ resolved
@@ -77,7 +77,10 @@
         if (isFramed(flatJsonLd)) {
             return flatJsonLd
         }
-<<<<<<< HEAD
+        if (mainId) {
+            mainId = Document.BASE_URI.resolve(mainId)
+        }
+
         def idMap = getIdMap(flatJsonLd)
 
         def mainItem = idMap[mainId]
@@ -92,14 +95,6 @@
                 mainItem = thing
             }
         } else {
-=======
-        Map idMap = getIdMap(flatJsonLd)
-        if (mainId) {
-            mainId = Document.BASE_URI.resolve(mainId)
-        }
-        Map mainItemMap = (mainId ? idMap.get(mainId) : null)
-        if (!mainItemMap) {
->>>>>>> c677ea3d
             log.debug("No main item map found for $mainId, trying to find an identifier")
             // Try to find an identifier to frame around
             String foundIdentifier = findIdentifier(flatJsonLd)
